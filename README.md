# go-whosonfirst-browser

`go-whosonfirst-browser` is a Go package for rendering known [Who's On First](https://whosonfirst.org/) (WOF) IDs in a number of formats including HTML, SVG, PNG and GeoJSON.

![](docs/images/wof-browser-montreal.png)

It uses [Bootstrap](https://getbootstrap.com/) for HTML layouts and [Leaflet](https://leafletjs.com/), [Tangram.js](https://github.com/tangrams/tangram) and [Nextzen](https://nextzen.org) vector tiles for rendering maps. All of these dependencies are bundled with the tool and served locally. With the exception of the vector tiles (which can be cached) and a configurable data source there are no external dependencies.

_This package used to be called `go-whosonfirst-static`. Now it is called `go-whosonfirst-browser.`_

## Things this package is not

### This is not a replacement for the [Who's On First Spelunker](https://spelunker.whosonfirst.org/).

At least not yet.

`go-whosonfirst-browser` was designed to be a simple display tool for known Who's On First (WOF) IDs and records. That constitutes a third to half of [what the Spelunker does](https://github.com/whosonfirst/whosonfirst-www-spelunker) (the remainder being list views and facets) so in principle it would be easy enough to add the same functionality here. Except for the part where the Spelunker is backed by a real search engine (Elasticsearch).

The principle advantage of migrating Spelunker functionality to this package is that it does not have any external dependencies and has support for multiple data sources and caches and can be pre-compiled in to a standalone binary tool. The principle disadvantage would be that experimenting and developing code and functionality in Python (used by the existing Spelunker) has a lower barrier to entry than doing the same in Go (used by this package).

For the time being though they are separate beasts.

### This is not a search engine.

This is a tool that is primarily geared towards displaying _known_ Who's On First IDs. It does not maintain an index, or a list of known records, before it displays them.

It would be easy enough to add flags to use an external instance of the [Pelias Placeholder API](https://millsfield.sfomuseum.org/blog/2019/11/04/placeholder/) for basic search functionality so we'll add that to the list of features for a "2.x" release.

It might also be easy enough to preload a [Bleve](https://github.com/blevesearch/bleve) index, or generate one at runtime depending on the data source and its size, but that is currently out of scope for the project.

### This is not a tool for editing Who's On First documents.

At least not yet.

Interestingly the code that renders Who's On First (WOF) property dictionaries in to pretty HTML tables is the same code used for the experimental Mapzen "[Yes No Fix](https://whosonfirst.org/blog/2016/04/08/yesnofix/) project". That functionality has not been enabled or tested with this tool yet.

On the other hand editing anything besides simple key-value pairs means identifying all the complex types, defining rules for how and when they can be updated (or added) and then maintaining all the code to do that. These are all worthwhile efforts but they are equally complex and not things this tool aims to tackle right now.

If you'd like to read more about the subject of editing Who's On First documents have a look at:

* Dan Phiffer's blog posts about the [Boundary Issues editing tool](https://whosonfirst.org/blog/tags/boundaryissues/).
* Gary Gale's [Three Steps Backwards, One Step Forwards; a Tale of Data Consistency and JSON Schema](https://whosonfirst.org/blog/2018/05/25/three-steps-backwards/).

## Install

You will need to have the `Go` programming language (specifically version [1.12](https://golang.org/dl/) or higher) installed. All of this package's dependencies are bundled with the code in the `vendor` directory.

## Tools

### whosonfirst-browser

To build the browser use the handy `go build` tool, like this:

```
go build -mod vendor cmd/whosonfirst-browser/main.go bin/whosonfirst-browser
```

```
$> bin/whosonfirst-browser -h
Usage of ./bin/whosonfirst-browser:

  -cache-source string
    	A valid go-cache Cache URI string. (default "gocache://")
  -enable-all
    	Enable all the available output handlers.
  -enable-data
    	Enable the 'geojson' and 'spr' and 'select' output handlers.
  -enable-geojson
    	Enable the 'geojson' output handler. (default true)
  -enable-graphics
    	Enable the 'png' and 'svg' output handlers.
  -enable-html
    	Enable the 'html' (or human-friendly) output handlers. (default true)
  -enable-png
    	Enable the 'png' output handler.
  -enable-select
    	Enable the 'select' output handler.
  -enable-spr
    	Enable the 'spr' (or "standard places response") output handler. (default true)
  -enable-svg
    	Enable the 'svg' output handler.
  -host string
    	The hostname to listen for requests on (default "localhost")
  -nextzen-api-key string
    	A valid Nextzen API key (https://developers.nextzen.org/). (default "xxxxxxx")
  -nextzen-style-url string
    	A valid Tangram scene file URL. (default "/tangram/refill-style.zip")
  -nextzen-tile-url string
    	A valid Nextzen MVT tile URL. (default "https://{s}.tile.nextzen.org/tilezen/vector/v1/512/all/{z}/{x}/{y}.mvt")
  -path-geojson string
    	The path that GeoJSON requests should be served from. (default "/geojson/")
  -path-id string
    	The that Who's On First documents should be served from. (default "/id/")
  -path-png string
    	The path that PNG requests should be served from. (default "/png/")
  -path-select string
    	The path that 'select' requests should be served from. (default "/select/")
  -path-spr string
    	The path that SPR requests should be served from. (default "/spr/")
  -path-svg string
    	The path that SVG requests should be served from. (default "/svg/")
  -port int
    	The port number to listen for requests on (default 8080)
  -protocol string
    	The protocol for wof-staticd server to listen on. Valid protocols are: http, lambda. (default "http")
  -proxy-tiles
    	Proxy (and cache) Nextzen tiles.
  -proxy-tiles-cache string
    	A valid tile proxy DSN string. (default "gocache://")
  -proxy-tiles-timeout int
    	The maximum number of seconds to allow for fetching a tile from the proxy. (default 30)
  -proxy-tiles-url string
    	The URL (a relative path) for proxied tiles. (default "/tiles/")
  -reader-source string
    	A valid go-reader Reader URI string. (default "https://data.whosonfirst.org")
  -select-pattern string
    	A valid regular expression for sanitizing select parameters. (default "properties(?:.[a-zA-Z0-9-_]+){1,}")
  -static-prefix string
    	Prepend this prefix to URLs for static assets.
  -templates string
    	An optional string for local templates. This is anything that can be read by the 'templates.ParseGlob' method.
```

#### Example

```
$> bin/browser -enable-all -nextzen-api-key {NEXTZEN_APIKEY}
2019/12/14 18:22:16 Listening on http://localhost:8080
```

Then if you visited `http://localhost:8080/id/101736545` in your web browser you would see this:

![](docs/images/wof-browser-montreal-props.png)

By default Who's On First (WOF) properties are rendered as nested (and collapsed) trees but there is are handy `show raw` and `show pretty` toggles for viewing the raw WOF GeoJSON data.

## Output formats

The following output formats are available.

### GeoJSON

A raw Who's On First (WOF) GeoJSON document. For example:

![](docs/images/wof-browser-montreal-geojson.png)

`http://localhost:8080/geojson/101736545`

### HTML

A responsive HTML table and map for a given WOF ID. For example:

![](docs/images/wof-browser-montreal-html.png)

`http://localhost:8080/id/101736545`

### PNG

A PNG-encoded representation of the geometry for a given WOF ID. For example:

![](docs/images/wof-browser-montreal-png.png)

`http://localhost:8080/png/101736545`

### "select"

A JSON-encoded slice of a Who's On First (WOF) GeoJSON document matching a query pattern. For example:

![](docs/images/wof-browser-montreal-select.png)

`http://localhost:8080/select/101736545?select=properties.wof:concordances`

`select` parameters should conform to the [GJSON path syntax](https://github.com/tidwall/gjson/blob/master/SYNTAX.md).

As of this writing multiple `select` parameters are not supported. `select` parameters that do not match the regular expression defined in the `-select-pattern` flag (at startup) will trigger an error.
 
### SPR (Standard Places Response)

A JSON-encoded "standard places response" for a given WOF ID. For example:

![](docs/images/wof-browser-montreal-spr.png)

`http://localhost:8080/spr/101736545`

### SVG

An XML-encoded SVG representation of the geometry for a given WOF ID.  For example:

![](docs/images/wof-browser-montreal-svg.png)

`http://localhost:8080/svg/101736545`

## Tiles

`go-whosonfirst-browser` uses [Nextzen](https://nextzen.org/) vector data tiles and the [Tangram.js](https://github.com/tangrams/tangram) rendering library for displaying maps. The Tangram code and styling assets are bundled with this tool and served directly but, by default, tile data is retrieved from the Nextzen servers.

It is possible to cache those tiles locally using the `-proxy-tiles` flag at start up. The default cache for proxying tiles is an ephemiral in-memory cache but you can also specify an alternative [go-cache](https://github.com/whosonfirst/go-cache) `cache.Cache` source using the `-proxy-tiles-cache` flag. Caches are discussed in detail below.

### Important

You will need a [valid Nextzen API key](https://developers.nextzen.org/) in order for map tiles to work. If no API key is present then the browser tool will display the SVG rendering for a place's geometry. For example:

![](docs/images/wof-browser-montreal-map-svg.png)

## Data sources and Caches

The `go-whosonfirst-browser` uses the [go-reader](https://github.com/whosonfirst/go-reader) `reader.Reader` and [go-cache](https://github.com/whosonfirst/go-cache) `cache.Cache` interfaces for reading and caching data respectively. This enables the "guts" of the code to be developed and operate independently of any individual data source or cache.

Readers and caches alike are instantiated using the `reader.NewReader` or `cache.NewCache` methods respectively. In both case the methods are passed a URI string indicating the type of instance to create. For example, to create a local filesystem based reader, you would write:

```
import (
       "github.com/whosonfirst/go-reader"
)

r, _ := reader.NewReader("fs:///usr/local/data")
fh, _ := r.Read("/123/456/78/12345678.geojson")
```

The base `go-reader` package defines a small number of default "readers". Others types of readers are kept in separate packages and loaded as-need. Similar to the way the Go language `database/sql` package works these readers announce themselves to the -reader` package when they are initialized. For example, if you wanted to use a [Go Cloud](https://gocloud.dev/howto/blob/) `Blob` reader you would do something this:

```
import (
       "github.com/whosonfirst/go-reader"
       _ "github.com/whosonfirst/go-reader-blob"       
)

r, _ := reader.NewReader("s3://{S3_BUCKET}?region={S3_REGION}&prefix=data")
fh, _ := r.Read("/123/456/78/12345678.geojson")
```

The same principles appy to caches.

The default `whosonfirst-browser` tool allows data sources to be specified as a localfile system or a remote HTTP(S) endpoint and caching sources as a local filesystem or an ephemiral in-memory lookup.

This is what the code for default `whosonfirst-browser` tool looks like, with error handling omitted for the sake of brevity:

```
package main

import (
	"context"
	_ "github.com/whosonfirst/go-reader-http"
	"github.com/whosonfirst/go-whosonfirst-browser"
)

func main() {
	ctx := context.Background()
	browser.Start(ctx)
}
```

The default settings for `go-whosonfirst-browser` are to fetch data from the `https://data.whosonfirst.org` servers and to cache those looks in an ephemeral in-memory [go-cache](https://github.com/patrickmn/go-cache) cache.

If you wanted, instead, to read data from the local filesystem you would start the browser like this:

```
$> bin/whosonfirst-browser -enable-all \
	-reader-source 'fs:///usr/local/data/whosonfirst-data-admin-us/data' \
	-nextzen-api-key {NEXTZEN_APIKEY}	
```

Or if you wanted to cache WOF records to the local filesystem you would start the browser like this:

```
$> bin/whosonfirst-browser -enable-all \
	-cache-source 'fs:///usr/local/cache/whosonfirst' \
	-nextzen-api-key {NEXTZEN_APIKEY}	
```

The browser tool will work with any WOF-like data including records outside of the "[core](https://github.com/whosonfirst-data)" dataset. For example this is how you might use the browser tool with the [SFO Museum architecture dataset](https://millsfield.sfomuseum.org/blog/2018/08/28/whosonfirst/):

```
$> bin/whosonfirst-browser -enable-all \
	-reader-source 'fs:///usr/local/data/sfomuseum-data-architecture/data' \
	-nextzen-api-key {NEXTZEN_APIKEY}	
```

And then if you went to `http://localhost:8080/id/1159554801` in your browser you would see:

![](docs/images/wof-browser-sfo.png)

The "guts" of the application live in the `browser.go` package. This is by design to make it easy (or easier, at least) to create derivative browser tools that use custom readers or caches.

For example if you wanted to create a browser that read files using the [Go Cloud Blob package](https://gocloud.dev/howto/blob/) you would write:

```
// cmd/blob-browser/main.go
package main

import (
	"context"
	_ "github.com/whosonfirst/go-reader-blob"
	"github.com/whosonfirst/go-whosonfirst-browser"
)

func main() {
	ctx := context.Background()
	browser.Start(ctx)
}
```

And then you would start the browser tool like this:

```
$> bin/blob-browser -enable-all \
	-reader-source 's3://{BUCKET}?region={REGION}' \
	-nextzen-api-key {NEXTZEN_APIKEY}

2019/12/18 08:44:15 Listening on http://localhost:8080
```

Or if you wanted to read data from a specific GitHub repository:

```
// cmd/github-browser/main.go
package main

import (
	"context"
	_ "github.com/whosonfirst/go-reader-github"
	"github.com/whosonfirst/go-whosonfirst-browser"
)

func main() {
	ctx := context.Background()
	browser.Start(ctx)
}
```

And then:

```
$> bin/github-browser -enable-all \
	-reader-source 'github://whosonfirst-data/whosonfirst-data-admin-ca'
	-nextzen-api-key {NEXTZEN_APIKEY}
	
2019/12/18 08:44:15 Listening on http://localhost:8080
```

As of this writing the `browser.go` packages does everything _including_ parsing command line flags. This is not ideal and flag parsing will be moved in to a separate method and be made extensible.

### See also

* [List of available go-reader.Reader implementations](https://github.com/whosonfirst/go-reader#available-readers)
* [List of available go-cache.Cache implementations](https://github.com/whosonfirst/go-cache#available-caches)

## Updates

### Important

Everything about updates is "wet paint" and subject to change and/or bug fixes. As of this writing, the default `go-writer.Writer` instance is `null://` so no changes which be applied except in the local `go-cache.Cache` source. If you want updates to persist you will need to define a suitable writer.

Update endpoints have _no authentication_ yet. Authentication should (eventually) be handled by some sort of middleware and not anything in the `go-whosonfirst-browser/http/*.go` packages.

### Updating properties

Updates are not enabled by default. To enable update you need to start the `whosonfirst-browser` with the `-enable-update` flag.

```
$> go run -mod vendor cmd/whosonfirst-browser/main.go -enable-all -enable-update -nextzen-api-key {NEXTZEN_APIKEY}
2019/12/27 10:35:28 Listening on http://localhost:8080
```

There is a general purpose `/update/` endpoint for updating WOF properties:

```
$> curl -s -X POST -d '{"properties":{"wof:name": "BOB"}}' 'http://localhost:8080/update/101736545' | grep 'wof:name'
    "wof:name": "BOB",
```

Properties are validated using the `wof-properties.json` JSON Schema definition in the [whosonfirst-json-schema](https://github.com/whosonfirst/whosonfirst-json-schema) package:

```
$> curl -s -X POST -d '{"properties":{"wof:name": ["CAR", "BOB"]}}' 'http://localhost:8080/update/101736545'
'properties.wof:name' property failed validation: validator 0xc0002cea80 failed: could not validate against any of the constraints
```

### Deprecating and "cessating" records

There are also handy `/deprecate/` and `/cessate/` endpoints for deprecating and cessating records:

```
$> curl -s -X POST 'http://localhost:8080/deprecate/101736545' | grep 'deprecated'
    "edtf:deprecated": "2019-12-27",
```

```
$> curl -s -X POST 'http://localhost:8080/cessate/101736545' | grep 'edtf:'
    "edtf:cessation": "2019-12-27",
    "edtf:inception": "1642-05-17",
```

Or with a specific date:

```
$> curl -s -F 'edtf:deprecated=2001-05-21' http://localhost:8080/deprecate/1108962799 | grep edtf
    "edtf:cessation": "uuuu",
    "edtf:deprecated": "2001-05-21",
    "edtf:inception": "uuuu",
```    

```
$> curl -s -F 'edtf:cessation=2018-06-22' http://localhost:8080/cessate/1108962799 | grep edtf
    "edtf:cessation": "2018-06-22",
    "edtf:inception": "uuuu",
```

As of this writing only `YYYY-MM-DD` dates are supported.

### Removing properties

There is preliminary support for removing properties. To do so assing a `null` value to the path you want to delete. For example:

```
$> curl -d '{ "properties": { "wof:hierarchy.0.neighbourhood_id": null }}' http://localhost:8080/update/1377462865
```

There is also preliminary support for validating all properties using the Who's On First JSON schema. As of this writing errors are logged but do not stop features from being exported. For example:

```
$> go run -mod vendor cmd/whosonfirst-browser/main.go -enable-all -enable-updates \
	-reader-source fs:///usr/local/data/sfomuseum-data-exhibition/data \
	-writer-source fs:///usr/local/data/sfomuseum-data-exhibition/data

2019/12/30 10:31:33 Listening on http://localhost:8080
2019/12/30 10:31:39 warning: validator 0xc000278240 failed: object property 'wof:repo' validation failed: string 'sfomuseum-data-exhibition' does not match regular expression '^whosonfirst-.*$'
```

### Updating geometries

There is preliminary support for updating geometries. To do so pass in a valid GeoJSON `geometry` struct with your update request. It is not possible to update part, or parts, of a geometry. You must define the entire geometry for it to be updated.

```
$> go run -mod vendor cmd/whosonfirst-browser/main.go -enable-all -enable-updates \
<<<<<<< HEAD
	-update-pattern 'geometry|properties(?:.[a-zA-Z0-9-_]+){1,}' \
=======
>>>>>>> 1ca4fea2
	-reader-source 'fs:///usr/local/data/sfomuseum-data-exhibition/data' \
	-writer-source 'fs:///usr/local/data/sfomuseum-data-exhibition/data'
	
2019/12/31 11:32:04 Listening on http://localhost:8080
```

<<<<<<< HEAD
Note the custom `-update-pattern` flag to include geometries as a valid pattern. Update patterns, in general, are still a moving target so these details may still change.

=======
>>>>>>> 1ca4fea2
And then:

```
$> curl -s -d '{ "geometry": { "type": "Point", "coordinates": [ -121.387939, 36.546 ] } }' \
	http://localhost:8080/update/1377462865 \
	| grep geometry
	
  "geometry": {"coordinates":[-121.387939,36.546],"type":"Point"}
```

As of this writing geometries are only validated against a JSON Scheme definition for geometries. Coordinate values and their relationship to one another (for example winding order) are not validated yet.

<<<<<<< HEAD
=======
### Creating new records

Initial (and incomplete) support for creating new records is available if the `-enable-create` flag is enabled. For example:

```
$> go run -mod vendor cmd/whosonfirst-browser/main.go \
	-reader-source 'fs:///usr/local/data/whosonfirst-data-admin-is/data' \
	-writer-source 'fs:///usr/local/data/whosonfirst-data-admin-is/data' \
	-enable-all \
	-enable-updates \
	-enable-create
	
2020/01/02 10:31:14 Listening on http://localhost:8080
```

And then:

```
$> curl -s -X PUT http://localhost:8080/create/ -d '{ "geometry": { "type": "Point", "coordinates": [ 0.0, 0.0 ] }, "properties": { "wof:name": "Test Place", "wof:placetype": "microhood", "wof:parent_id": -1, "wof:repo": "whosonfirst-data-debug", "wof:country": "XX", "src:geom": "unknown" }}'
{
  "id": 1511799781,
  "type": "Feature",
  "properties": {
    "edtf:cessation": "uuuu",
    "edtf:inception": "uuuu",
    "geom:area": 0,
    "geom:bbox": "0.000000,0.000000,0.000000,0.000000",
    "geom:latitude": 0,
    "geom:longitude": 0,
    "src:geom": "unknown",
    "wof:belongsto": [],
    "wof:country": "XX",
    "wof:created": 1577990055,
    "wof:geomhash": "83e15ca7275cf883624bb6fa862e15fa",
    "wof:id": 1511799781,
    "wof:lastmodified": 1577990055,
    "wof:name": "Test Place",
    "wof:parent_id": -1,
    "wof:placetype": "microhood",
    "wof:repo": "whosonfirst-data-debug",
    "wof:superseded_by": [],
    "wof:supersedes": []
  },
  "bbox": [
    0, 
    0, 
    0, 
    0
  ],
  "geometry": {"coordinates":[0,0],"type":"Point"}
}
```

See the way coordinates are still being encoded as integers, rather than floats? That's a bug.

>>>>>>> 1ca4fea2
## Lambda

Yes, it is possible to run `browser` as an AWS Lambda function.

To create the Lambda function you're going to upload to AWS simply use the handy `lambda` target in the Makefile. This will create a file called `deployment.zip` which you will need to upload to AWS (those details are out of scope for this document).

Your `wof-staticd` function should be configured with (Lambda) environment variables. Environment variables map to the standard command line flags as follows:

* The command line flag is upper-cased
* All instances of `-` are replaced with `_`
* Each flag is prefixed with `BROWSER`

For example the command line flag `-protocol` would be mapped to the `BROWSER_PROTOCOL` environment variable. Which is a good example because it is the one environment variable you _must_ to specify for `wof-staticd` to work as a Lambda function. Specifically you need to define the protocol as... "lambda". For example

```
BROWSER_PROTOCOL = lambda
```

In reality you'll need to specify other flags, like `BROWSER_SOURCE` and `BROWSER_SOURCE_DSN`. For example here's how you might configure your function to render all the data and graphics formats (but not static HTML webpages) for your data:

```
BROWSER_CACHE_SOURCE = gocache://
BROWSER_READER_SOURCE = s3://{BUCKET}?prefix={PREFIX}&region={REGION}
BROWSER_ENABLE_HTML = false
BROWSER_ENABLE_GRAPHICS = true
BROWSER_ENABLE_DATA = true
```

### Lambda, API Gateway and images

In order for requests to produce PNG output (rather than a base64 encoded string) you will need to do a few things.

1. Make sure your API Gateway settings list `image/png` as a known and valid binary type:

![](docs/images/20180625-agw-binary.png)

2. If you've put a CloudFront distribution in front of your API Gateway then you
will to ensure that you blanket enable all HTTP headers or whitelist the
`Accept:` header , via the `Cache Based on Selected Request Headers` option (for
the CloudFront behaviour that points to your gateway):

2a. **Or:** Don't use a custom whitelist (in your behaviour settings) but make sure you pass a custom header in your origin settings (see `3a` for details).

![](docs/images/20180625-cf-cache.png)

3. Make sure you pass an `Accept: image/png` header when you request the PNG rendering.

3a. **Or:** make sure you specify a `Origin Custom Headers` header in your CloudFront origin settings (specifically `Accept: image/png`)

4. If you add another image (or binary) handler to this package you'll need to
repeat steps 1-3 _and_ update the `BinaryContentTypes` dictionary in
[server/lambda.go](server/lambda.go) code accordingly. Good times...

## Docker

[Yes](Dockerfile). For example:

```
$> docker build -t whosonfirst-browser .
...
```

And then:

```
$> docker run -it -p 8080:8080 whosonfirst-browser \
	/usr/local/bin/whosonfirst-browser \
	-host '0.0.0.0' \
	-enable-all \
	-nextzen-api-key {NEXTZEN_APIKEY}
	
2019/12/17 16:27:04 Listening on http://0.0.0.0:8080
```

## See also

* https://github.com/whosonfirst/go-reader
* https://github.com/whosonfirst/go-cache
* https://github.com/aaronland/go-http-bootstrap
* https://github.com/aaronland/go-http-tangramjs
* https://github.com/sfomuseum/go-http-tilezen
* https://github.com/whosonfirst/go-whosonfirst-svg
* https://github.com/whosonfirst/go-whosonfirst-image<|MERGE_RESOLUTION|>--- conflicted
+++ resolved
@@ -433,21 +433,12 @@
 
 ```
 $> go run -mod vendor cmd/whosonfirst-browser/main.go -enable-all -enable-updates \
-<<<<<<< HEAD
-	-update-pattern 'geometry|properties(?:.[a-zA-Z0-9-_]+){1,}' \
-=======
->>>>>>> 1ca4fea2
 	-reader-source 'fs:///usr/local/data/sfomuseum-data-exhibition/data' \
 	-writer-source 'fs:///usr/local/data/sfomuseum-data-exhibition/data'
 	
 2019/12/31 11:32:04 Listening on http://localhost:8080
 ```
 
-<<<<<<< HEAD
-Note the custom `-update-pattern` flag to include geometries as a valid pattern. Update patterns, in general, are still a moving target so these details may still change.
-
-=======
->>>>>>> 1ca4fea2
 And then:
 
 ```
@@ -460,8 +451,6 @@
 
 As of this writing geometries are only validated against a JSON Scheme definition for geometries. Coordinate values and their relationship to one another (for example winding order) are not validated yet.
 
-<<<<<<< HEAD
-=======
 ### Creating new records
 
 Initial (and incomplete) support for creating new records is available if the `-enable-create` flag is enabled. For example:
@@ -517,7 +506,6 @@
 
 See the way coordinates are still being encoded as integers, rather than floats? That's a bug.
 
->>>>>>> 1ca4fea2
 ## Lambda
 
 Yes, it is possible to run `browser` as an AWS Lambda function.
