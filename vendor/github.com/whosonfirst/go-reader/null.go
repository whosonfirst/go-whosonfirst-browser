--- conflicted
+++ resolved
@@ -7,40 +7,10 @@
 	"io/ioutil"
 )
 
-<<<<<<< HEAD
-func init() {
-
-	ctx := context.Background()
-	err := RegisterReader(ctx, "null", initializeNullReader)
-
-	if err != nil {
-		panic(err)
-	}
-}
-
-func initializeNullReader(ctx context.Context, uri string) (Reader, error) {
-
-	r := NewNullReader()
-	err := r.Open(ctx, uri)
-
-	if err != nil {
-		return nil, err
-	}
-
-	return r, nil
-}
-
-=======
->>>>>>> 3aef52fc
 type NullReader struct {
 	Reader
 }
 
-<<<<<<< HEAD
-func NewNullReader() Reader {
-	r := NullReader{}
-	return &r
-=======
 func init() {
 
 	ctx := context.Background()
@@ -49,7 +19,6 @@
 	if err != nil {
 		panic(err)
 	}
->>>>>>> 3aef52fc
 }
 
 func NewNullReader(ctx context.Context, uri string) (Reader, error) {
