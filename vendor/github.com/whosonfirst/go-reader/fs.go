package reader

import (
	"context"
	"errors"
	"io"
	"net/url"
	"os"
	"path/filepath"
)

<<<<<<< HEAD
func init() {

	ctx := context.Background()
	err := RegisterReader(ctx, "fs", initializeFSReader)

	if err != nil {
		panic(err)
	}
}

func initializeFSReader(ctx context.Context, uri string) (Reader, error) {

	r := NewFSReader()
	err := r.Open(ctx, uri)

	if err != nil {
		return nil, err
	}

	return r, nil
}

=======
>>>>>>> 3aef52fc
type FSReader struct {
	Reader
	root string
}

<<<<<<< HEAD
func NewFSReader() Reader {
	r := FSReader{}
	return &r
}

func (r *FSReader) Open(ctx context.Context, uri string) error {
=======
func init() {

	ctx := context.Background()
	err := RegisterReader(ctx, "fs", NewFSReader)

	if err != nil {
		panic(err)
	}
}

func NewFSReader(ctx context.Context, uri string) (Reader, error) {
>>>>>>> 3aef52fc

	u, err := url.Parse(uri)

	if err != nil {
		return nil, err
	}

	root := u.Path
	info, err := os.Stat(root)

	if err != nil {
		return nil, err
	}

	if !info.IsDir() {
		return nil, errors.New("root is not a directory")
	}

	r := &FSReader{
		root: root,
	}

	return r, nil
}

func (r *FSReader) Read(ctx context.Context, path string) (io.ReadCloser, error) {

	abs_path := r.URI(path)

	_, err := os.Stat(abs_path)

	if err != nil {
		return nil, err
	}

	return os.Open(abs_path)
}

func (r *FSReader) URI(path string) string {
	return filepath.Join(r.root, path)
}<|MERGE_RESOLUTION|>--- conflicted
+++ resolved
@@ -9,44 +9,11 @@
 	"path/filepath"
 )
 
-<<<<<<< HEAD
-func init() {
-
-	ctx := context.Background()
-	err := RegisterReader(ctx, "fs", initializeFSReader)
-
-	if err != nil {
-		panic(err)
-	}
-}
-
-func initializeFSReader(ctx context.Context, uri string) (Reader, error) {
-
-	r := NewFSReader()
-	err := r.Open(ctx, uri)
-
-	if err != nil {
-		return nil, err
-	}
-
-	return r, nil
-}
-
-=======
->>>>>>> 3aef52fc
 type FSReader struct {
 	Reader
 	root string
 }
 
-<<<<<<< HEAD
-func NewFSReader() Reader {
-	r := FSReader{}
-	return &r
-}
-
-func (r *FSReader) Open(ctx context.Context, uri string) error {
-=======
 func init() {
 
 	ctx := context.Background()
@@ -58,7 +25,6 @@
 }
 
 func NewFSReader(ctx context.Context, uri string) (Reader, error) {
->>>>>>> 3aef52fc
 
 	u, err := url.Parse(uri)
 
