--- conflicted
+++ resolved
@@ -12,40 +12,6 @@
 	"time"
 )
 
-<<<<<<< HEAD
-func init() {
-
-	ctx := context.Background()
-
-	schemes := []string{
-		"http",
-		"https",			
-	}
-
-	for _, s := range schemes {
-	
-		err := wof_reader.RegisterReader(ctx, s, initializeHTTPReader)	
-
-		if err != nil {
-			panic(err)
-		}
-	}
-}
-
-func initializeHTTPReader(ctx context.Context, uri string) (wof_reader.Reader, error) {
-
-	r := NewHTTPReader()
-	err := r.Open(ctx, uri)
-
-	if err != nil {
-		return nil, err
-	}
-
-	return r, nil
-}
-
-=======
->>>>>>> 3aef52fc
 type HTTPReader struct {
 	wof_reader.Reader
 	url      *url.URL
