// Package gjson provides searching for json strings.
package gjson

import (
	"encoding/json"
	"reflect"
	"strconv"
	"strings"
	"time"
	"unicode/utf16"
	"unicode/utf8"
	"unsafe"

	"github.com/tidwall/match"
	"github.com/tidwall/pretty"
)

// Type is Result type
type Type int

const (
	// Null is a null json value
	Null Type = iota
	// False is a json false boolean
	False
	// Number is json number
	Number
	// String is a json string
	String
	// True is a json true boolean
	True
	// JSON is a raw block of JSON
	JSON
)

// String returns a string representation of the type.
func (t Type) String() string {
	switch t {
	default:
		return ""
	case Null:
		return "Null"
	case False:
		return "False"
	case Number:
		return "Number"
	case String:
		return "String"
	case True:
		return "True"
	case JSON:
		return "JSON"
	}
}

// Result represents a json value that is returned from Get().
type Result struct {
	// Type is the json type
	Type Type
	// Raw is the raw json
	Raw string
	// Str is the json string
	Str string
	// Num is the json number
	Num float64
	// Index of raw value in original json, zero means index unknown
	Index int
}

// String returns a string representation of the value.
func (t Result) String() string {
	switch t.Type {
	default:
		return ""
	case False:
		return "false"
	case Number:
		if len(t.Raw) == 0 {
			// calculated result
			return strconv.FormatFloat(t.Num, 'f', -1, 64)
		}
		var i int
		if t.Raw[0] == '-' {
			i++
		}
		for ; i < len(t.Raw); i++ {
			if t.Raw[i] < '0' || t.Raw[i] > '9' {
				return strconv.FormatFloat(t.Num, 'f', -1, 64)
			}
		}
		return t.Raw
	case String:
		return t.Str
	case JSON:
		return t.Raw
	case True:
		return "true"
	}
}

// Bool returns an boolean representation.
func (t Result) Bool() bool {
	switch t.Type {
	default:
		return false
	case True:
		return true
	case String:
		return t.Str != "" && t.Str != "0" && t.Str != "false"
	case Number:
		return t.Num != 0
	}
}

// Int returns an integer representation.
func (t Result) Int() int64 {
	switch t.Type {
	default:
		return 0
	case True:
		return 1
	case String:
		n, _ := parseInt(t.Str)
		return n
	case Number:
		// try to directly convert the float64 to int64
		n, ok := floatToInt(t.Num)
		if !ok {
			// now try to parse the raw string
			n, ok = parseInt(t.Raw)
			if !ok {
				// fallback to a standard conversion
				return int64(t.Num)
			}
		}
		return n
	}
}

// Uint returns an unsigned integer representation.
func (t Result) Uint() uint64 {
	switch t.Type {
	default:
		return 0
	case True:
		return 1
	case String:
		n, _ := parseUint(t.Str)
		return n
	case Number:
		// try to directly convert the float64 to uint64
		n, ok := floatToUint(t.Num)
		if !ok {
			// now try to parse the raw string
			n, ok = parseUint(t.Raw)
			if !ok {
				// fallback to a standard conversion
				return uint64(t.Num)
			}
		}
		return n
	}
}

// Float returns an float64 representation.
func (t Result) Float() float64 {
	switch t.Type {
	default:
		return 0
	case True:
		return 1
	case String:
		n, _ := strconv.ParseFloat(t.Str, 64)
		return n
	case Number:
		return t.Num
	}
}

// Time returns a time.Time representation.
func (t Result) Time() time.Time {
	res, _ := time.Parse(time.RFC3339, t.String())
	return res
}

// Array returns back an array of values.
// If the result represents a non-existent value, then an empty array will be
// returned. If the result is not a JSON array, the return value will be an
// array containing one result.
func (t Result) Array() []Result {
	if t.Type == Null {
		return []Result{}
	}
	if t.Type != JSON {
		return []Result{t}
	}
	r := t.arrayOrMap('[', false)
	return r.a
}

// IsObject returns true if the result value is a JSON object.
func (t Result) IsObject() bool {
	return t.Type == JSON && len(t.Raw) > 0 && t.Raw[0] == '{'
}

// IsArray returns true if the result value is a JSON array.
func (t Result) IsArray() bool {
	return t.Type == JSON && len(t.Raw) > 0 && t.Raw[0] == '['
}

// ForEach iterates through values.
// If the result represents a non-existent value, then no values will be
// iterated. If the result is an Object, the iterator will pass the key and
// value of each item. If the result is an Array, the iterator will only pass
// the value of each item. If the result is not a JSON array or object, the
// iterator will pass back one value equal to the result.
func (t Result) ForEach(iterator func(key, value Result) bool) {
	if !t.Exists() {
		return
	}
	if t.Type != JSON {
		iterator(Result{}, t)
		return
	}
	json := t.Raw
	var keys bool
	var i int
	var key, value Result
	for ; i < len(json); i++ {
		if json[i] == '{' {
			i++
			key.Type = String
			keys = true
			break
		} else if json[i] == '[' {
			i++
			break
		}
		if json[i] > ' ' {
			return
		}
	}
	var str string
	var vesc bool
	var ok bool
	for ; i < len(json); i++ {
		if keys {
			if json[i] != '"' {
				continue
			}
			s := i
			i, str, vesc, ok = parseString(json, i+1)
			if !ok {
				return
			}
			if vesc {
				key.Str = unescape(str[1 : len(str)-1])
			} else {
				key.Str = str[1 : len(str)-1]
			}
			key.Raw = str
			key.Index = s
		}
		for ; i < len(json); i++ {
			if json[i] <= ' ' || json[i] == ',' || json[i] == ':' {
				continue
			}
			break
		}
		s := i
		i, value, ok = parseAny(json, i, true)
		if !ok {
			return
		}
		value.Index = s
		if !iterator(key, value) {
			return
		}
	}
}

// Map returns back an map of values. The result should be a JSON array.
func (t Result) Map() map[string]Result {
	if t.Type != JSON {
		return map[string]Result{}
	}
	r := t.arrayOrMap('{', false)
	return r.o
}

// Get searches result for the specified path.
// The result should be a JSON array or object.
func (t Result) Get(path string) Result {
	return Get(t.Raw, path)
}

type arrayOrMapResult struct {
	a  []Result
	ai []interface{}
	o  map[string]Result
	oi map[string]interface{}
	vc byte
}

func (t Result) arrayOrMap(vc byte, valueize bool) (r arrayOrMapResult) {
	var json = t.Raw
	var i int
	var value Result
	var count int
	var key Result
	if vc == 0 {
		for ; i < len(json); i++ {
			if json[i] == '{' || json[i] == '[' {
				r.vc = json[i]
				i++
				break
			}
			if json[i] > ' ' {
				goto end
			}
		}
	} else {
		for ; i < len(json); i++ {
			if json[i] == vc {
				i++
				break
			}
			if json[i] > ' ' {
				goto end
			}
		}
		r.vc = vc
	}
	if r.vc == '{' {
		if valueize {
			r.oi = make(map[string]interface{})
		} else {
			r.o = make(map[string]Result)
		}
	} else {
		if valueize {
			r.ai = make([]interface{}, 0)
		} else {
			r.a = make([]Result, 0)
		}
	}
	for ; i < len(json); i++ {
		if json[i] <= ' ' {
			continue
		}
		// get next value
		if json[i] == ']' || json[i] == '}' {
			break
		}
		switch json[i] {
		default:
			if (json[i] >= '0' && json[i] <= '9') || json[i] == '-' {
				value.Type = Number
				value.Raw, value.Num = tonum(json[i:])
				value.Str = ""
			} else {
				continue
			}
		case '{', '[':
			value.Type = JSON
			value.Raw = squash(json[i:])
			value.Str, value.Num = "", 0
		case 'n':
			value.Type = Null
			value.Raw = tolit(json[i:])
			value.Str, value.Num = "", 0
		case 't':
			value.Type = True
			value.Raw = tolit(json[i:])
			value.Str, value.Num = "", 0
		case 'f':
			value.Type = False
			value.Raw = tolit(json[i:])
			value.Str, value.Num = "", 0
		case '"':
			value.Type = String
			value.Raw, value.Str = tostr(json[i:])
			value.Num = 0
		}
		i += len(value.Raw) - 1

		if r.vc == '{' {
			if count%2 == 0 {
				key = value
			} else {
				if valueize {
					if _, ok := r.oi[key.Str]; !ok {
						r.oi[key.Str] = value.Value()
					}
				} else {
					if _, ok := r.o[key.Str]; !ok {
						r.o[key.Str] = value
					}
				}
			}
			count++
		} else {
			if valueize {
				r.ai = append(r.ai, value.Value())
			} else {
				r.a = append(r.a, value)
			}
		}
	}
end:
	return
}

// Parse parses the json and returns a result.
//
// This function expects that the json is well-formed, and does not validate.
// Invalid json will not panic, but it may return back unexpected results.
// If you are consuming JSON from an unpredictable source then you may want to
// use the Valid function first.
func Parse(json string) Result {
	var value Result
	for i := 0; i < len(json); i++ {
		if json[i] == '{' || json[i] == '[' {
			value.Type = JSON
			value.Raw = json[i:] // just take the entire raw
			break
		}
		if json[i] <= ' ' {
			continue
		}
		switch json[i] {
		default:
			if (json[i] >= '0' && json[i] <= '9') || json[i] == '-' {
				value.Type = Number
				value.Raw, value.Num = tonum(json[i:])
			} else {
				return Result{}
			}
		case 'n':
			value.Type = Null
			value.Raw = tolit(json[i:])
		case 't':
			value.Type = True
			value.Raw = tolit(json[i:])
		case 'f':
			value.Type = False
			value.Raw = tolit(json[i:])
		case '"':
			value.Type = String
			value.Raw, value.Str = tostr(json[i:])
		}
		break
	}
	return value
}

// ParseBytes parses the json and returns a result.
// If working with bytes, this method preferred over Parse(string(data))
func ParseBytes(json []byte) Result {
	return Parse(string(json))
}

func squash(json string) string {
	// expects that the lead character is a '[' or '{' or '(' or '"'
	// squash the value, ignoring all nested arrays and objects.
	var i, depth int
	if json[0] != '"' {
		i, depth = 1, 1
	}
	for ; i < len(json); i++ {
		if json[i] >= '"' && json[i] <= '}' {
			switch json[i] {
			case '"':
				i++
				s2 := i
				for ; i < len(json); i++ {
					if json[i] > '\\' {
						continue
					}
					if json[i] == '"' {
						// look for an escaped slash
						if json[i-1] == '\\' {
							n := 0
							for j := i - 2; j > s2-1; j-- {
								if json[j] != '\\' {
									break
								}
								n++
							}
							if n%2 == 0 {
								continue
							}
						}
						break
					}
				}
				if depth == 0 {
					return json[:i+1]
				}
			case '{', '[', '(':
				depth++
			case '}', ']', ')':
				depth--
				if depth == 0 {
					return json[:i+1]
				}
			}
		}
	}
	return json
}

func tonum(json string) (raw string, num float64) {
	for i := 1; i < len(json); i++ {
		// less than dash might have valid characters
		if json[i] <= '-' {
			if json[i] <= ' ' || json[i] == ',' {
				// break on whitespace and comma
				raw = json[:i]
				num, _ = strconv.ParseFloat(raw, 64)
				return
			}
			// could be a '+' or '-'. let's assume so.
			continue
		}
		if json[i] < ']' {
			// probably a valid number
			continue
		}
		if json[i] == 'e' || json[i] == 'E' {
			// allow for exponential numbers
			continue
		}
		// likely a ']' or '}'
		raw = json[:i]
		num, _ = strconv.ParseFloat(raw, 64)
		return
	}
	raw = json
	num, _ = strconv.ParseFloat(raw, 64)
	return
}

func tolit(json string) (raw string) {
	for i := 1; i < len(json); i++ {
		if json[i] < 'a' || json[i] > 'z' {
			return json[:i]
		}
	}
	return json
}

func tostr(json string) (raw string, str string) {
	// expects that the lead character is a '"'
	for i := 1; i < len(json); i++ {
		if json[i] > '\\' {
			continue
		}
		if json[i] == '"' {
			return json[:i+1], json[1:i]
		}
		if json[i] == '\\' {
			i++
			for ; i < len(json); i++ {
				if json[i] > '\\' {
					continue
				}
				if json[i] == '"' {
					// look for an escaped slash
					if json[i-1] == '\\' {
						n := 0
						for j := i - 2; j > 0; j-- {
							if json[j] != '\\' {
								break
							}
							n++
						}
						if n%2 == 0 {
							continue
						}
					}
					break
				}
			}
			var ret string
			if i+1 < len(json) {
				ret = json[:i+1]
			} else {
				ret = json[:i]
			}
			return ret, unescape(json[1:i])
		}
	}
	return json, json[1:]
}

// Exists returns true if value exists.
//
//  if gjson.Get(json, "name.last").Exists(){
//		println("value exists")
//  }
func (t Result) Exists() bool {
	return t.Type != Null || len(t.Raw) != 0
}

// Value returns one of these types:
//
//	bool, for JSON booleans
//	float64, for JSON numbers
//	Number, for JSON numbers
//	string, for JSON string literals
//	nil, for JSON null
//	map[string]interface{}, for JSON objects
//	[]interface{}, for JSON arrays
//
func (t Result) Value() interface{} {
	if t.Type == String {
		return t.Str
	}
	switch t.Type {
	default:
		return nil
	case False:
		return false
	case Number:
		return t.Num
	case JSON:
		r := t.arrayOrMap(0, true)
		if r.vc == '{' {
			return r.oi
		} else if r.vc == '[' {
			return r.ai
		}
		return nil
	case True:
		return true
	}
}

func parseString(json string, i int) (int, string, bool, bool) {
	var s = i
	for ; i < len(json); i++ {
		if json[i] > '\\' {
			continue
		}
		if json[i] == '"' {
			return i + 1, json[s-1 : i+1], false, true
		}
		if json[i] == '\\' {
			i++
			for ; i < len(json); i++ {
				if json[i] > '\\' {
					continue
				}
				if json[i] == '"' {
					// look for an escaped slash
					if json[i-1] == '\\' {
						n := 0
						for j := i - 2; j > 0; j-- {
							if json[j] != '\\' {
								break
							}
							n++
						}
						if n%2 == 0 {
							continue
						}
					}
					return i + 1, json[s-1 : i+1], true, true
				}
			}
			break
		}
	}
	return i, json[s-1:], false, false
}

func parseNumber(json string, i int) (int, string) {
	var s = i
	i++
	for ; i < len(json); i++ {
		if json[i] <= ' ' || json[i] == ',' || json[i] == ']' ||
			json[i] == '}' {
			return i, json[s:i]
		}
	}
	return i, json[s:]
}

func parseLiteral(json string, i int) (int, string) {
	var s = i
	i++
	for ; i < len(json); i++ {
		if json[i] < 'a' || json[i] > 'z' {
			return i, json[s:i]
		}
	}
	return i, json[s:]
}

type arrayPathResult struct {
	part    string
	path    string
	pipe    string
	piped   bool
	more    bool
	alogok  bool
	arrch   bool
	alogkey string
	query   struct {
		on    bool
		path  string
		op    string
		value string
		all   bool
	}
}

func parseArrayPath(path string) (r arrayPathResult) {
	for i := 0; i < len(path); i++ {
		if path[i] == '|' {
			r.part = path[:i]
			r.pipe = path[i+1:]
			r.piped = true
			return
		}
		if path[i] == '.' {
			r.part = path[:i]
			r.path = path[i+1:]
			r.more = true
			return
		}
		if path[i] == '#' {
			r.arrch = true
			if i == 0 && len(path) > 1 {
				if path[1] == '.' {
					r.alogok = true
					r.alogkey = path[2:]
					r.path = path[:1]
				} else if path[1] == '[' || path[1] == '(' {
					// query
					r.query.on = true
					if true {
						qpath, op, value, _, fi, ok := parseQuery(path[i:])
						if !ok {
							// bad query, end now
							break
						}
						r.query.path = qpath
						r.query.op = op
						r.query.value = value
						i = fi - 1
						if i+1 < len(path) && path[i+1] == '#' {
							r.query.all = true
						}
					} else {
						var end byte
						if path[1] == '[' {
							end = ']'
						} else {
							end = ')'
						}
						i += 2
						// whitespace
						for ; i < len(path); i++ {
							if path[i] > ' ' {
								break
							}
						}
						s := i
						for ; i < len(path); i++ {
							if path[i] <= ' ' ||
								path[i] == '!' ||
								path[i] == '=' ||
								path[i] == '<' ||
								path[i] == '>' ||
								path[i] == '%' ||
								path[i] == end {
								break
							}
						}
						r.query.path = path[s:i]
						// whitespace
						for ; i < len(path); i++ {
							if path[i] > ' ' {
								break
							}
						}
						if i < len(path) {
							s = i
							if path[i] == '!' {
								if i < len(path)-1 && (path[i+1] == '=' ||
									path[i+1] == '%') {
									i++
								}
							} else if path[i] == '<' || path[i] == '>' {
								if i < len(path)-1 && path[i+1] == '=' {
									i++
								}
							} else if path[i] == '=' {
								if i < len(path)-1 && path[i+1] == '=' {
									s++
									i++
								}
							}
							i++
							r.query.op = path[s:i]
							// whitespace
							for ; i < len(path); i++ {
								if path[i] > ' ' {
									break
								}
							}
							s = i
							for ; i < len(path); i++ {
								if path[i] == '"' {
									i++
									s2 := i
									for ; i < len(path); i++ {
										if path[i] > '\\' {
											continue
										}
										if path[i] == '"' {
											// look for an escaped slash
											if path[i-1] == '\\' {
												n := 0
												for j := i - 2; j > s2-1; j-- {
													if path[j] != '\\' {
														break
													}
													n++
												}
												if n%2 == 0 {
													continue
												}
											}
											break
										}
									}
								} else if path[i] == end {
									if i+1 < len(path) && path[i+1] == '#' {
										r.query.all = true
									}
									break
								}
							}
							if i > len(path) {
								i = len(path)
							}
							v := path[s:i]
							for len(v) > 0 && v[len(v)-1] <= ' ' {
								v = v[:len(v)-1]
							}
							r.query.value = v
						}
					}
				}
			}
			continue
		}
	}
	r.part = path
	r.path = ""
	return
}

// splitQuery takes a query and splits it into three parts:
//   path, op, middle, and right.
// So for this query:
//   #(first_name=="Murphy").last
// Becomes
//   first_name   # path
//   =="Murphy"   # middle
//   .last        # right
// Or,
//   #(service_roles.#(=="one")).cap
// Becomes
//   service_roles.#(=="one")   # path
//                              # middle
//   .cap                       # right
func parseQuery(query string) (
	path, op, value, remain string, i int, ok bool,
) {
	if len(query) < 2 || query[0] != '#' ||
		(query[1] != '(' && query[1] != '[') {
		return "", "", "", "", i, false
	}
	i = 2
	j := 0 // start of value part
	depth := 1
	for ; i < len(query); i++ {
		if depth == 1 && j == 0 {
			switch query[i] {
			case '!', '=', '<', '>', '%':
				// start of the value part
				j = i
				continue
			}
		}
		if query[i] == '\\' {
			i++
		} else if query[i] == '[' || query[i] == '(' {
			depth++
		} else if query[i] == ']' || query[i] == ')' {
			depth--
			if depth == 0 {
				break
			}
		} else if query[i] == '"' {
			// inside selector string, balance quotes
			i++
			for ; i < len(query); i++ {
				if query[i] == '\\' {
					i++
				} else if query[i] == '"' {
					break
				}
			}
		}
	}
	if depth > 0 {
		return "", "", "", "", i, false
	}
	if j > 0 {
		path = trim(query[2:j])
		value = trim(query[j:i])
		remain = query[i+1:]
		// parse the compare op from the value
		var opsz int
		switch {
		case len(value) == 1:
			opsz = 1
		case value[0] == '!' && value[1] == '=':
			opsz = 2
		case value[0] == '!' && value[1] == '%':
			opsz = 2
		case value[0] == '<' && value[1] == '=':
			opsz = 2
		case value[0] == '>' && value[1] == '=':
			opsz = 2
		case value[0] == '=' && value[1] == '=':
			value = value[1:]
			opsz = 1
		case value[0] == '<':
			opsz = 1
		case value[0] == '>':
			opsz = 1
		case value[0] == '=':
			opsz = 1
		case value[0] == '%':
			opsz = 1
		}
		op = value[:opsz]
		value = trim(value[opsz:])
	} else {
		path = trim(query[2:i])
		remain = query[i+1:]
	}
	return path, op, value, remain, i + 1, true
}

func trim(s string) string {
left:
	if len(s) > 0 && s[0] <= ' ' {
		s = s[1:]
		goto left
	}
right:
	if len(s) > 0 && s[len(s)-1] <= ' ' {
		s = s[:len(s)-1]
		goto right
	}
	return s
}

type objectPathResult struct {
	part  string
	path  string
	pipe  string
	piped bool
	wild  bool
	more  bool
}

func parseObjectPath(path string) (r objectPathResult) {
	for i := 0; i < len(path); i++ {
		if path[i] == '|' {
			r.part = path[:i]
			r.pipe = path[i+1:]
			r.piped = true
			return
		}
		if path[i] == '.' {
			// peek at the next byte and see if it's a '@', '[', or '{'.
			r.part = path[:i]
			if !DisableModifiers &&
				i < len(path)-1 &&
				(path[i+1] == '@' ||
					path[i+1] == '[' || path[i+1] == '{') {
				r.pipe = path[i+1:]
				r.piped = true
			} else {
				r.path = path[i+1:]
				r.more = true
			}
			return
		}
		if path[i] == '*' || path[i] == '?' {
			r.wild = true
			continue
		}
		if path[i] == '\\' {
			// go into escape mode. this is a slower path that
			// strips off the escape character from the part.
			epart := []byte(path[:i])
			i++
			if i < len(path) {
				epart = append(epart, path[i])
				i++
				for ; i < len(path); i++ {
					if path[i] == '\\' {
						i++
						if i < len(path) {
							epart = append(epart, path[i])
						}
						continue
					} else if path[i] == '.' {
						r.part = string(epart)
						// peek at the next byte and see if it's a '@' modifier
						if !DisableModifiers &&
							i < len(path)-1 && path[i+1] == '@' {
							r.pipe = path[i+1:]
							r.piped = true
						} else {
							r.path = path[i+1:]
							r.more = true
						}
						r.more = true
						return
					} else if path[i] == '|' {
						r.part = string(epart)
						r.pipe = path[i+1:]
						r.piped = true
						return
					} else if path[i] == '*' || path[i] == '?' {
						r.wild = true
					}
					epart = append(epart, path[i])
				}
			}
			// append the last part
			r.part = string(epart)
			return
		}
	}
	r.part = path
	return
}

func parseSquash(json string, i int) (int, string) {
	// expects that the lead character is a '[' or '{' or '('
	// squash the value, ignoring all nested arrays and objects.
	// the first '[' or '{' or '(' has already been read
	s := i
	i++
	depth := 1
	for ; i < len(json); i++ {
		if json[i] >= '"' && json[i] <= '}' {
			switch json[i] {
			case '"':
				i++
				s2 := i
				for ; i < len(json); i++ {
					if json[i] > '\\' {
						continue
					}
					if json[i] == '"' {
						// look for an escaped slash
						if json[i-1] == '\\' {
							n := 0
							for j := i - 2; j > s2-1; j-- {
								if json[j] != '\\' {
									break
								}
								n++
							}
							if n%2 == 0 {
								continue
							}
						}
						break
					}
				}
			case '{', '[', '(':
				depth++
			case '}', ']', ')':
				depth--
				if depth == 0 {
					i++
					return i, json[s:i]
				}
			}
		}
	}
	return i, json[s:]
}

func parseObject(c *parseContext, i int, path string) (int, bool) {
	var pmatch, kesc, vesc, ok, hit bool
	var key, val string
	rp := parseObjectPath(path)
	if !rp.more && rp.piped {
		c.pipe = rp.pipe
		c.piped = true
	}
	for i < len(c.json) {
		for ; i < len(c.json); i++ {
			if c.json[i] == '"' {
				// parse_key_string
				// this is slightly different from getting s string value
				// because we don't need the outer quotes.
				i++
				var s = i
				for ; i < len(c.json); i++ {
					if c.json[i] > '\\' {
						continue
					}
					if c.json[i] == '"' {
						i, key, kesc, ok = i+1, c.json[s:i], false, true
						goto parse_key_string_done
					}
					if c.json[i] == '\\' {
						i++
						for ; i < len(c.json); i++ {
							if c.json[i] > '\\' {
								continue
							}
							if c.json[i] == '"' {
								// look for an escaped slash
								if c.json[i-1] == '\\' {
									n := 0
									for j := i - 2; j > 0; j-- {
										if c.json[j] != '\\' {
											break
										}
										n++
									}
									if n%2 == 0 {
										continue
									}
								}
								i, key, kesc, ok = i+1, c.json[s:i], true, true
								goto parse_key_string_done
							}
						}
						break
					}
				}
				key, kesc, ok = c.json[s:], false, false
			parse_key_string_done:
				break
			}
			if c.json[i] == '}' {
				return i + 1, false
			}
		}
		if !ok {
			return i, false
		}
		if rp.wild {
			if kesc {
				pmatch = match.Match(unescape(key), rp.part)
			} else {
				pmatch = match.Match(key, rp.part)
			}
		} else {
			if kesc {
				pmatch = rp.part == unescape(key)
			} else {
				pmatch = rp.part == key
			}
		}
		hit = pmatch && !rp.more
		for ; i < len(c.json); i++ {
			switch c.json[i] {
			default:
				continue
			case '"':
				i++
				i, val, vesc, ok = parseString(c.json, i)
				if !ok {
					return i, false
				}
				if hit {
					if vesc {
						c.value.Str = unescape(val[1 : len(val)-1])
					} else {
						c.value.Str = val[1 : len(val)-1]
					}
					c.value.Raw = val
					c.value.Type = String
					return i, true
				}
			case '{':
				if pmatch && !hit {
					i, hit = parseObject(c, i+1, rp.path)
					if hit {
						return i, true
					}
				} else {
					i, val = parseSquash(c.json, i)
					if hit {
						c.value.Raw = val
						c.value.Type = JSON
						return i, true
					}
				}
			case '[':
				if pmatch && !hit {
					i, hit = parseArray(c, i+1, rp.path)
					if hit {
						return i, true
					}
				} else {
					i, val = parseSquash(c.json, i)
					if hit {
						c.value.Raw = val
						c.value.Type = JSON
						return i, true
					}
				}
			case '-', '0', '1', '2', '3', '4', '5', '6', '7', '8', '9':
				i, val = parseNumber(c.json, i)
				if hit {
					c.value.Raw = val
					c.value.Type = Number
					c.value.Num, _ = strconv.ParseFloat(val, 64)
					return i, true
				}
			case 't', 'f', 'n':
				vc := c.json[i]
				i, val = parseLiteral(c.json, i)
				if hit {
					c.value.Raw = val
					switch vc {
					case 't':
						c.value.Type = True
					case 'f':
						c.value.Type = False
					}
					return i, true
				}
			}
			break
		}
	}
	return i, false
}
func queryMatches(rp *arrayPathResult, value Result) bool {
	rpv := rp.query.value
	if len(rpv) > 2 && rpv[0] == '"' && rpv[len(rpv)-1] == '"' {
		rpv = rpv[1 : len(rpv)-1]
	}
	if !value.Exists() {
		return false
	}
	if rp.query.op == "" {
		// the query is only looking for existence, such as:
		//   friends.#(name)
		// which makes sure that the array "friends" has an element of
		// "name" that exists
		return true
	}
	switch value.Type {
	case String:
		switch rp.query.op {
		case "=":
			return value.Str == rpv
		case "!=":
			return value.Str != rpv
		case "<":
			return value.Str < rpv
		case "<=":
			return value.Str <= rpv
		case ">":
			return value.Str > rpv
		case ">=":
			return value.Str >= rpv
		case "%":
			return match.Match(value.Str, rpv)
		case "!%":
			return !match.Match(value.Str, rpv)
		}
	case Number:
		rpvn, _ := strconv.ParseFloat(rpv, 64)
		switch rp.query.op {
		case "=":
			return value.Num == rpvn
		case "!=":
			return value.Num != rpvn
		case "<":
			return value.Num < rpvn
		case "<=":
			return value.Num <= rpvn
		case ">":
			return value.Num > rpvn
		case ">=":
			return value.Num >= rpvn
		}
	case True:
		switch rp.query.op {
		case "=":
			return rpv == "true"
		case "!=":
			return rpv != "true"
		case ">":
			return rpv == "false"
		case ">=":
			return true
		}
	case False:
		switch rp.query.op {
		case "=":
			return rpv == "false"
		case "!=":
			return rpv != "false"
		case "<":
			return rpv == "true"
		case "<=":
			return true
		}
	}
	return false
}
func parseArray(c *parseContext, i int, path string) (int, bool) {
	var pmatch, vesc, ok, hit bool
	var val string
	var h int
	var alog []int
	var partidx int
	var multires []byte
	rp := parseArrayPath(path)
	if !rp.arrch {
		n, ok := parseUint(rp.part)
		if !ok {
			partidx = -1
		} else {
			partidx = int(n)
		}
	}
	if !rp.more && rp.piped {
		c.pipe = rp.pipe
		c.piped = true
	}

	procQuery := func(qval Result) bool {
		if rp.query.all {
			if len(multires) == 0 {
				multires = append(multires, '[')
			}
		}
		var res Result
		if qval.Type == JSON {
			res = qval.Get(rp.query.path)
		} else {
			if rp.query.path != "" {
				return false
			}
			res = qval
		}
		if queryMatches(&rp, res) {
			if rp.more {
				left, right, ok := splitPossiblePipe(rp.path)
				if ok {
					rp.path = left
					c.pipe = right
					c.piped = true
				}
				res = qval.Get(rp.path)
			} else {
				res = qval
			}
			if rp.query.all {
				raw := res.Raw
				if len(raw) == 0 {
					raw = res.String()
				}
				if raw != "" {
					if len(multires) > 1 {
						multires = append(multires, ',')
					}
					multires = append(multires, raw...)
				}
			} else {
				c.value = res
				return true
			}
		}
		return false
	}

	for i < len(c.json)+1 {
		if !rp.arrch {
			pmatch = partidx == h
			hit = pmatch && !rp.more
		}
		h++
		if rp.alogok {
			alog = append(alog, i)
		}
		for ; ; i++ {
			var ch byte
			if i > len(c.json) {
				break
			} else if i == len(c.json) {
				ch = ']'
			} else {
				ch = c.json[i]
			}
			switch ch {
			default:
				continue
			case '"':
				i++
				i, val, vesc, ok = parseString(c.json, i)
				if !ok {
					return i, false
				}
				if rp.query.on {
					var qval Result
					if vesc {
						qval.Str = unescape(val[1 : len(val)-1])
					} else {
						qval.Str = val[1 : len(val)-1]
					}
					qval.Raw = val
					qval.Type = String
					if procQuery(qval) {
						return i, true
					}
				} else if hit {
					if rp.alogok {
						break
					}
					if vesc {
						c.value.Str = unescape(val[1 : len(val)-1])
					} else {
						c.value.Str = val[1 : len(val)-1]
					}
					c.value.Raw = val
					c.value.Type = String
					return i, true
				}
			case '{':
				if pmatch && !hit {
					i, hit = parseObject(c, i+1, rp.path)
					if hit {
						if rp.alogok {
							break
						}
						return i, true
					}
				} else {
					i, val = parseSquash(c.json, i)
					if rp.query.on {
						if procQuery(Result{Raw: val, Type: JSON}) {
							return i, true
						}
					} else if hit {
						if rp.alogok {
							break
						}
						c.value.Raw = val
						c.value.Type = JSON
						return i, true
					}
				}
			case '[':
				if pmatch && !hit {
					i, hit = parseArray(c, i+1, rp.path)
					if hit {
						if rp.alogok {
							break
						}
						return i, true
					}
				} else {
					i, val = parseSquash(c.json, i)
					if rp.query.on {
						if procQuery(Result{Raw: val, Type: JSON}) {
							return i, true
						}
					} else if hit {
						if rp.alogok {
							break
						}
						c.value.Raw = val
						c.value.Type = JSON
						return i, true
					}
				}
			case '-', '0', '1', '2', '3', '4', '5', '6', '7', '8', '9':
				i, val = parseNumber(c.json, i)
				if rp.query.on {
					var qval Result
					qval.Raw = val
					qval.Type = Number
					qval.Num, _ = strconv.ParseFloat(val, 64)
					if procQuery(qval) {
						return i, true
					}
				} else if hit {
					if rp.alogok {
						break
					}
					c.value.Raw = val
					c.value.Type = Number
					c.value.Num, _ = strconv.ParseFloat(val, 64)
					return i, true
				}
			case 't', 'f', 'n':
				vc := c.json[i]
				i, val = parseLiteral(c.json, i)
				if rp.query.on {
					var qval Result
					qval.Raw = val
					switch vc {
					case 't':
						qval.Type = True
					case 'f':
						qval.Type = False
					}
					if procQuery(qval) {
						return i, true
					}
				} else if hit {
					if rp.alogok {
						break
					}
					c.value.Raw = val
					switch vc {
					case 't':
						c.value.Type = True
					case 'f':
						c.value.Type = False
					}
					return i, true
				}
			case ']':
				if rp.arrch && rp.part == "#" {
					if rp.alogok {
						left, right, ok := splitPossiblePipe(rp.alogkey)
						if ok {
							rp.alogkey = left
							c.pipe = right
							c.piped = true
						}
						var jsons = make([]byte, 0, 64)
						jsons = append(jsons, '[')
						for j, k := 0, 0; j < len(alog); j++ {
							idx := alog[j]
							for idx < len(c.json) {
								switch c.json[idx] {
								case ' ', '\t', '\r', '\n':
									idx++
									continue
								}
								break
							}
							if idx < len(c.json) && c.json[idx] != ']' {
								_, res, ok := parseAny(c.json, idx, true)
								if ok {
									res := res.Get(rp.alogkey)
									if res.Exists() {
										if k > 0 {
											jsons = append(jsons, ',')
										}
										raw := res.Raw
										if len(raw) == 0 {
											raw = res.String()
										}
										jsons = append(jsons, []byte(raw)...)
										k++
									}
								}
							}
						}
						jsons = append(jsons, ']')
						c.value.Type = JSON
						c.value.Raw = string(jsons)
						return i + 1, true
					}
					if rp.alogok {
						break
					}

					c.value.Type = Number
					c.value.Num = float64(h - 1)
					c.value.Raw = strconv.Itoa(h - 1)
					c.calcd = true
					return i + 1, true
				}
				if len(multires) > 0 && !c.value.Exists() {
					c.value = Result{
						Raw:  string(append(multires, ']')),
						Type: JSON,
					}
				}
				return i + 1, false
			}
			break
		}
	}
	return i, false
}

func splitPossiblePipe(path string) (left, right string, ok bool) {
	// take a quick peek for the pipe character. If found we'll split the piped
	// part of the path into the c.pipe field and shorten the rp.
	var possible bool
	for i := 0; i < len(path); i++ {
		if path[i] == '|' {
			possible = true
			break
		}
	}
	if !possible {
		return
	}

	if len(path) > 0 && path[0] == '{' {
		squashed := squash(path[1:])
		if len(squashed) < len(path)-1 {
			squashed = path[:len(squashed)+1]
			remain := path[len(squashed):]
			if remain[0] == '|' {
				return squashed, remain[1:], true
			}
		}
		return
	}

	// split the left and right side of the path with the pipe character as
	// the delimiter. This is a little tricky because we'll need to basically
	// parse the entire path.
	for i := 0; i < len(path); i++ {
		if path[i] == '\\' {
			i++
		} else if path[i] == '.' {
			if i == len(path)-1 {
				return
			}
			if path[i+1] == '#' {
				i += 2
				if i == len(path) {
					return
				}
				if path[i] == '[' || path[i] == '(' {
					var start, end byte
					if path[i] == '[' {
						start, end = '[', ']'
					} else {
						start, end = '(', ')'
					}
					// inside selector, balance brackets
					i++
					depth := 1
					for ; i < len(path); i++ {
						if path[i] == '\\' {
							i++
						} else if path[i] == start {
							depth++
						} else if path[i] == end {
							depth--
							if depth == 0 {
								break
							}
						} else if path[i] == '"' {
							// inside selector string, balance quotes
							i++
							for ; i < len(path); i++ {
								if path[i] == '\\' {
									i++
								} else if path[i] == '"' {
									break
								}
							}
						}
					}
				}
			}
		} else if path[i] == '|' {
			return path[:i], path[i+1:], true
		}
	}
	return
}

// ForEachLine iterates through lines of JSON as specified by the JSON Lines
// format (http://jsonlines.org/).
// Each line is returned as a GJSON Result.
func ForEachLine(json string, iterator func(line Result) bool) {
	var res Result
	var i int
	for {
		i, res, _ = parseAny(json, i, true)
		if !res.Exists() {
			break
		}
		if !iterator(res) {
			return
		}
	}
}

type subSelector struct {
	name string
	path string
}

// parseSubSelectors returns the subselectors belonging to a '[path1,path2]' or
// '{"field1":path1,"field2":path2}' type subSelection. It's expected that the
// first character in path is either '[' or '{', and has already been checked
// prior to calling this function.
func parseSubSelectors(path string) (sels []subSelector, out string, ok bool) {
	modifer := 0
	depth := 1
	colon := 0
	start := 1
	i := 1
	pushSel := func() {
		var sel subSelector
		if colon == 0 {
			sel.path = path[start:i]
		} else {
			sel.name = path[start:colon]
			sel.path = path[colon+1 : i]
		}
		sels = append(sels, sel)
		colon = 0
		start = i + 1
	}
	for ; i < len(path); i++ {
		switch path[i] {
		case '\\':
			i++
		case '@':
			if modifer == 0 && i > 0 && (path[i-1] == '.' || path[i-1] == '|') {
				modifer = i
			}
		case ':':
			if modifer == 0 && colon == 0 && depth == 1 {
				colon = i
			}
		case ',':
			if depth == 1 {
				pushSel()
			}
		case '"':
			i++
		loop:
			for ; i < len(path); i++ {
				switch path[i] {
				case '\\':
					i++
				case '"':
					break loop
				}
			}
		case '[', '(', '{':
			depth++
		case ']', ')', '}':
			depth--
			if depth == 0 {
				pushSel()
				path = path[i+1:]
				return sels, path, true
			}
		}
	}
	return
}

// nameOfLast returns the name of the last component
func nameOfLast(path string) string {
	for i := len(path) - 1; i >= 0; i-- {
		if path[i] == '|' || path[i] == '.' {
			if i > 0 {
				if path[i-1] == '\\' {
					continue
				}
			}
			return path[i+1:]
		}
	}
	return path
}

func isSimpleName(component string) bool {
	for i := 0; i < len(component); i++ {
		if component[i] < ' ' {
			return false
		}
		switch component[i] {
		case '[', ']', '{', '}', '(', ')', '#', '|':
			return false
		}
	}
	return true
}

func appendJSONString(dst []byte, s string) []byte {
	for i := 0; i < len(s); i++ {
		if s[i] < ' ' || s[i] == '\\' || s[i] == '"' || s[i] > 126 {
			d, _ := json.Marshal(s)
			return append(dst, string(d)...)
		}
	}
	dst = append(dst, '"')
	dst = append(dst, s...)
	dst = append(dst, '"')
	return dst
}

type parseContext struct {
	json  string
	value Result
	pipe  string
	piped bool
	calcd bool
	lines bool
}

// Get searches json for the specified path.
// A path is in dot syntax, such as "name.last" or "age".
// When the value is found it's returned immediately.
//
// A path is a series of keys searated by a dot.
// A key may contain special wildcard characters '*' and '?'.
// To access an array value use the index as the key.
// To get the number of elements in an array or to access a child path, use
// the '#' character.
// The dot and wildcard character can be escaped with '\'.
//
//  {
//    "name": {"first": "Tom", "last": "Anderson"},
//    "age":37,
//    "children": ["Sara","Alex","Jack"],
//    "friends": [
//      {"first": "James", "last": "Murphy"},
//      {"first": "Roger", "last": "Craig"}
//    ]
//  }
//  "name.last"          >> "Anderson"
//  "age"                >> 37
//  "children"           >> ["Sara","Alex","Jack"]
//  "children.#"         >> 3
//  "children.1"         >> "Alex"
//  "child*.2"           >> "Jack"
//  "c?ildren.0"         >> "Sara"
//  "friends.#.first"    >> ["James","Roger"]
//
// This function expects that the json is well-formed, and does not validate.
// Invalid json will not panic, but it may return back unexpected results.
// If you are consuming JSON from an unpredictable source then you may want to
// use the Valid function first.
func Get(json, path string) Result {
	if len(path) > 1 {
		if !DisableModifiers {
			if path[0] == '@' {
				// possible modifier
				var ok bool
				var npath string
				var rjson string
				npath, rjson, ok = execModifier(json, path)
				if ok {
					path = npath
					if len(path) > 0 && (path[0] == '|' || path[0] == '.') {
						res := Get(rjson, path[1:])
						res.Index = 0
						return res
					}
					return Parse(rjson)
				}
			}
		}
		if path[0] == '[' || path[0] == '{' {
			// using a subselector path
			kind := path[0]
			var ok bool
			var subs []subSelector
			subs, path, ok = parseSubSelectors(path)
			if ok {
				if len(path) == 0 || (path[0] == '|' || path[0] == '.') {
					var b []byte
					b = append(b, kind)
					var i int
					for _, sub := range subs {
						res := Get(json, sub.path)
						if res.Exists() {
							if i > 0 {
								b = append(b, ',')
							}
							if kind == '{' {
								if len(sub.name) > 0 {
									if sub.name[0] == '"' && Valid(sub.name) {
										b = append(b, sub.name...)
									} else {
										b = appendJSONString(b, sub.name)
									}
								} else {
									last := nameOfLast(sub.path)
									if isSimpleName(last) {
										b = appendJSONString(b, last)
									} else {
										b = appendJSONString(b, "_")
									}
								}
								b = append(b, ':')
							}
							var raw string
							if len(res.Raw) == 0 {
								raw = res.String()
								if len(raw) == 0 {
									raw = "null"
								}
							} else {
								raw = res.Raw
							}
							b = append(b, raw...)
							i++
						}
					}
					b = append(b, kind+2)
					var res Result
					res.Raw = string(b)
					res.Type = JSON
					if len(path) > 0 {
						res = res.Get(path[1:])
					}
					res.Index = 0
					return res
				}
			}
		}
	}

	var i int
	var c = &parseContext{json: json}
	if len(path) >= 2 && path[0] == '.' && path[1] == '.' {
		c.lines = true
		parseArray(c, 0, path[2:])
	} else {
		for ; i < len(c.json); i++ {
			if c.json[i] == '{' {
				i++
				parseObject(c, i, path)
				break
			}
			if c.json[i] == '[' {
				i++
				parseArray(c, i, path)
				break
			}
		}
	}
	if c.piped {
		res := c.value.Get(c.pipe)
		res.Index = 0
		return res
	}
	fillIndex(json, c)
	return c.value
}

// GetBytes searches json for the specified path.
// If working with bytes, this method preferred over Get(string(data), path)
func GetBytes(json []byte, path string) Result {
	return getBytes(json, path)
}

// runeit returns the rune from the the \uXXXX
func runeit(json string) rune {
	n, _ := strconv.ParseUint(json[:4], 16, 64)
	return rune(n)
}

// unescape unescapes a string
func unescape(json string) string {
	var str = make([]byte, 0, len(json))
	for i := 0; i < len(json); i++ {
		switch {
		default:
			str = append(str, json[i])
		case json[i] < ' ':
			return string(str)
		case json[i] == '\\':
			i++
			if i >= len(json) {
				return string(str)
			}
			switch json[i] {
			default:
				return string(str)
			case '\\':
				str = append(str, '\\')
			case '/':
				str = append(str, '/')
			case 'b':
				str = append(str, '\b')
			case 'f':
				str = append(str, '\f')
			case 'n':
				str = append(str, '\n')
			case 'r':
				str = append(str, '\r')
			case 't':
				str = append(str, '\t')
			case '"':
				str = append(str, '"')
			case 'u':
				if i+5 > len(json) {
					return string(str)
				}
				r := runeit(json[i+1:])
				i += 5
				if utf16.IsSurrogate(r) {
					// need another code
					if len(json[i:]) >= 6 && json[i] == '\\' &&
						json[i+1] == 'u' {
						// we expect it to be correct so just consume it
						r = utf16.DecodeRune(r, runeit(json[i+2:]))
						i += 6
					}
				}
				// provide enough space to encode the largest utf8 possible
				str = append(str, 0, 0, 0, 0, 0, 0, 0, 0)
				n := utf8.EncodeRune(str[len(str)-8:], r)
				str = str[:len(str)-8+n]
				i-- // backtrack index by one
			}
		}
	}
	return string(str)
}

// Less return true if a token is less than another token.
// The caseSensitive paramater is used when the tokens are Strings.
// The order when comparing two different type is:
//
//  Null < False < Number < String < True < JSON
//
func (t Result) Less(token Result, caseSensitive bool) bool {
	if t.Type < token.Type {
		return true
	}
	if t.Type > token.Type {
		return false
	}
	if t.Type == String {
		if caseSensitive {
			return t.Str < token.Str
		}
		return stringLessInsensitive(t.Str, token.Str)
	}
	if t.Type == Number {
		return t.Num < token.Num
	}
	return t.Raw < token.Raw
}

func stringLessInsensitive(a, b string) bool {
	for i := 0; i < len(a) && i < len(b); i++ {
		if a[i] >= 'A' && a[i] <= 'Z' {
			if b[i] >= 'A' && b[i] <= 'Z' {
				// both are uppercase, do nothing
				if a[i] < b[i] {
					return true
				} else if a[i] > b[i] {
					return false
				}
			} else {
				// a is uppercase, convert a to lowercase
				if a[i]+32 < b[i] {
					return true
				} else if a[i]+32 > b[i] {
					return false
				}
			}
		} else if b[i] >= 'A' && b[i] <= 'Z' {
			// b is uppercase, convert b to lowercase
			if a[i] < b[i]+32 {
				return true
			} else if a[i] > b[i]+32 {
				return false
			}
		} else {
			// neither are uppercase
			if a[i] < b[i] {
				return true
			} else if a[i] > b[i] {
				return false
			}
		}
	}
	return len(a) < len(b)
}

// parseAny parses the next value from a json string.
// A Result is returned when the hit param is set.
// The return values are (i int, res Result, ok bool)
func parseAny(json string, i int, hit bool) (int, Result, bool) {
	var res Result
	var val string
	for ; i < len(json); i++ {
		if json[i] == '{' || json[i] == '[' {
			i, val = parseSquash(json, i)
			if hit {
				res.Raw = val
				res.Type = JSON
			}
			return i, res, true
		}
		if json[i] <= ' ' {
			continue
		}
		switch json[i] {
		case '"':
			i++
			var vesc bool
			var ok bool
			i, val, vesc, ok = parseString(json, i)
			if !ok {
				return i, res, false
			}
			if hit {
				res.Type = String
				res.Raw = val
				if vesc {
					res.Str = unescape(val[1 : len(val)-1])
				} else {
					res.Str = val[1 : len(val)-1]
				}
			}
			return i, res, true
		case '-', '0', '1', '2', '3', '4', '5', '6', '7', '8', '9':
			i, val = parseNumber(json, i)
			if hit {
				res.Raw = val
				res.Type = Number
				res.Num, _ = strconv.ParseFloat(val, 64)
			}
			return i, res, true
		case 't', 'f', 'n':
			vc := json[i]
			i, val = parseLiteral(json, i)
			if hit {
				res.Raw = val
				switch vc {
				case 't':
					res.Type = True
				case 'f':
					res.Type = False
				}
				return i, res, true
			}
		}
	}
	return i, res, false
}

var ( // used for testing
	testWatchForFallback bool
	testLastWasFallback  bool
)

// GetMany searches json for the multiple paths.
// The return value is a Result array where the number of items
// will be equal to the number of input paths.
func GetMany(json string, path ...string) []Result {
	res := make([]Result, len(path))
	for i, path := range path {
		res[i] = Get(json, path)
	}
	return res
}

// GetManyBytes searches json for the multiple paths.
// The return value is a Result array where the number of items
// will be equal to the number of input paths.
func GetManyBytes(json []byte, path ...string) []Result {
	res := make([]Result, len(path))
	for i, path := range path {
		res[i] = GetBytes(json, path)
	}
	return res
}

func validpayload(data []byte, i int) (outi int, ok bool) {
	for ; i < len(data); i++ {
		switch data[i] {
		default:
			i, ok = validany(data, i)
			if !ok {
				return i, false
			}
			for ; i < len(data); i++ {
				switch data[i] {
				default:
					return i, false
				case ' ', '\t', '\n', '\r':
					continue
				}
			}
			return i, true
		case ' ', '\t', '\n', '\r':
			continue
		}
	}
	return i, false
}
func validany(data []byte, i int) (outi int, ok bool) {
	for ; i < len(data); i++ {
		switch data[i] {
		default:
			return i, false
		case ' ', '\t', '\n', '\r':
			continue
		case '{':
			return validobject(data, i+1)
		case '[':
			return validarray(data, i+1)
		case '"':
			return validstring(data, i+1)
		case '-', '0', '1', '2', '3', '4', '5', '6', '7', '8', '9':
			return validnumber(data, i+1)
		case 't':
			return validtrue(data, i+1)
		case 'f':
			return validfalse(data, i+1)
		case 'n':
			return validnull(data, i+1)
		}
	}
	return i, false
}
func validobject(data []byte, i int) (outi int, ok bool) {
	for ; i < len(data); i++ {
		switch data[i] {
		default:
			return i, false
		case ' ', '\t', '\n', '\r':
			continue
		case '}':
			return i + 1, true
		case '"':
		key:
			if i, ok = validstring(data, i+1); !ok {
				return i, false
			}
			if i, ok = validcolon(data, i); !ok {
				return i, false
			}
			if i, ok = validany(data, i); !ok {
				return i, false
			}
			if i, ok = validcomma(data, i, '}'); !ok {
				return i, false
			}
			if data[i] == '}' {
				return i + 1, true
			}
			i++
			for ; i < len(data); i++ {
				switch data[i] {
				default:
					return i, false
				case ' ', '\t', '\n', '\r':
					continue
				case '"':
					goto key
				}
			}
			return i, false
		}
	}
	return i, false
}
func validcolon(data []byte, i int) (outi int, ok bool) {
	for ; i < len(data); i++ {
		switch data[i] {
		default:
			return i, false
		case ' ', '\t', '\n', '\r':
			continue
		case ':':
			return i + 1, true
		}
	}
	return i, false
}
func validcomma(data []byte, i int, end byte) (outi int, ok bool) {
	for ; i < len(data); i++ {
		switch data[i] {
		default:
			return i, false
		case ' ', '\t', '\n', '\r':
			continue
		case ',':
			return i, true
		case end:
			return i, true
		}
	}
	return i, false
}
func validarray(data []byte, i int) (outi int, ok bool) {
	for ; i < len(data); i++ {
		switch data[i] {
		default:
			for ; i < len(data); i++ {
				if i, ok = validany(data, i); !ok {
					return i, false
				}
				if i, ok = validcomma(data, i, ']'); !ok {
					return i, false
				}
				if data[i] == ']' {
					return i + 1, true
				}
			}
		case ' ', '\t', '\n', '\r':
			continue
		case ']':
			return i + 1, true
		}
	}
	return i, false
}
func validstring(data []byte, i int) (outi int, ok bool) {
	for ; i < len(data); i++ {
		if data[i] < ' ' {
			return i, false
		} else if data[i] == '\\' {
			i++
			if i == len(data) {
				return i, false
			}
			switch data[i] {
			default:
				return i, false
			case '"', '\\', '/', 'b', 'f', 'n', 'r', 't':
			case 'u':
				for j := 0; j < 4; j++ {
					i++
					if i >= len(data) {
						return i, false
					}
					if !((data[i] >= '0' && data[i] <= '9') ||
						(data[i] >= 'a' && data[i] <= 'f') ||
						(data[i] >= 'A' && data[i] <= 'F')) {
						return i, false
					}
				}
			}
		} else if data[i] == '"' {
			return i + 1, true
		}
	}
	return i, false
}
func validnumber(data []byte, i int) (outi int, ok bool) {
	i--
	// sign
	if data[i] == '-' {
		i++
	}
	// int
	if i == len(data) {
		return i, false
	}
	if data[i] == '0' {
		i++
	} else {
		for ; i < len(data); i++ {
			if data[i] >= '0' && data[i] <= '9' {
				continue
			}
			break
		}
	}
	// frac
	if i == len(data) {
		return i, true
	}
	if data[i] == '.' {
		i++
		if i == len(data) {
			return i, false
		}
		if data[i] < '0' || data[i] > '9' {
			return i, false
		}
		i++
		for ; i < len(data); i++ {
			if data[i] >= '0' && data[i] <= '9' {
				continue
			}
			break
		}
	}
	// exp
	if i == len(data) {
		return i, true
	}
	if data[i] == 'e' || data[i] == 'E' {
		i++
		if i == len(data) {
			return i, false
		}
		if data[i] == '+' || data[i] == '-' {
			i++
		}
		if i == len(data) {
			return i, false
		}
		if data[i] < '0' || data[i] > '9' {
			return i, false
		}
		i++
		for ; i < len(data); i++ {
			if data[i] >= '0' && data[i] <= '9' {
				continue
			}
			break
		}
	}
	return i, true
}

func validtrue(data []byte, i int) (outi int, ok bool) {
	if i+3 <= len(data) && data[i] == 'r' && data[i+1] == 'u' &&
		data[i+2] == 'e' {
		return i + 3, true
	}
	return i, false
}
func validfalse(data []byte, i int) (outi int, ok bool) {
	if i+4 <= len(data) && data[i] == 'a' && data[i+1] == 'l' &&
		data[i+2] == 's' && data[i+3] == 'e' {
		return i + 4, true
	}
	return i, false
}
func validnull(data []byte, i int) (outi int, ok bool) {
	if i+3 <= len(data) && data[i] == 'u' && data[i+1] == 'l' &&
		data[i+2] == 'l' {
		return i + 3, true
	}
	return i, false
}

// Valid returns true if the input is valid json.
//
//  if !gjson.Valid(json) {
//  	return errors.New("invalid json")
//  }
//  value := gjson.Get(json, "name.last")
//
func Valid(json string) bool {
	_, ok := validpayload(stringBytes(json), 0)
	return ok
}

// ValidBytes returns true if the input is valid json.
//
//  if !gjson.Valid(json) {
//  	return errors.New("invalid json")
//  }
//  value := gjson.Get(json, "name.last")
//
// If working with bytes, this method preferred over ValidBytes(string(data))
//
func ValidBytes(json []byte) bool {
	_, ok := validpayload(json, 0)
	return ok
}

func parseUint(s string) (n uint64, ok bool) {
	var i int
	if i == len(s) {
		return 0, false
	}
	for ; i < len(s); i++ {
		if s[i] >= '0' && s[i] <= '9' {
			n = n*10 + uint64(s[i]-'0')
		} else {
			return 0, false
		}
	}
	return n, true
}

func parseInt(s string) (n int64, ok bool) {
	var i int
	var sign bool
	if len(s) > 0 && s[0] == '-' {
		sign = true
		i++
	}
	if i == len(s) {
		return 0, false
	}
	for ; i < len(s); i++ {
		if s[i] >= '0' && s[i] <= '9' {
			n = n*10 + int64(s[i]-'0')
		} else {
			return 0, false
		}
	}
	if sign {
		return n * -1, true
	}
	return n, true
}

const minUint53 = 0
const maxUint53 = 4503599627370495
const minInt53 = -2251799813685248
const maxInt53 = 2251799813685247

func floatToUint(f float64) (n uint64, ok bool) {
	n = uint64(f)
	if float64(n) == f && n >= minUint53 && n <= maxUint53 {
		return n, true
	}
	return 0, false
}

func floatToInt(f float64) (n int64, ok bool) {
	n = int64(f)
	if float64(n) == f && n >= minInt53 && n <= maxInt53 {
		return n, true
	}
	return 0, false
}

// execModifier parses the path to find a matching modifier function.
// then input expects that the path already starts with a '@'
func execModifier(json, path string) (pathOut, res string, ok bool) {
	name := path[1:]
	var hasArgs bool
	for i := 1; i < len(path); i++ {
		if path[i] == ':' {
			pathOut = path[i+1:]
			name = path[1:i]
			hasArgs = len(pathOut) > 0
			break
		}
		if path[i] == '|' {
			pathOut = path[i:]
			name = path[1:i]
			break
		}
		if path[i] == '.' {
			pathOut = path[i:]
			name = path[1:i]
			break
		}
	}
	if fn, ok := modifiers[name]; ok {
		var args string
		if hasArgs {
			var parsedArgs bool
			switch pathOut[0] {
			case '{', '[', '"':
				res := Parse(pathOut)
				if res.Exists() {
					args = squash(pathOut)
					pathOut = pathOut[len(args):]
					parsedArgs = true
				}
			}
			if !parsedArgs {
				idx := strings.IndexByte(pathOut, '|')
				if idx == -1 {
					args = pathOut
					pathOut = ""
				} else {
					args = pathOut[:idx]
					pathOut = pathOut[idx:]
				}
			}
		}
		return pathOut, fn(json, args), true
	}
	return pathOut, res, false
}

// unwrap removes the '[]' or '{}' characters around json
func unwrap(json string) string {
	json = trim(json)
	if len(json) >= 2 && json[0] == '[' || json[0] == '{' {
		json = json[1 : len(json)-1]
	}
	return json
}

// DisableModifiers will disable the modifier syntax
var DisableModifiers = false

var modifiers = map[string]func(json, arg string) string{
	"pretty":  modPretty,
	"ugly":    modUgly,
	"reverse": modReverse,
	"this":    modThis,
<<<<<<< HEAD
=======
	"flatten": modFlatten,
	"join":    modJoin,
	"valid":   modValid,
>>>>>>> 3aef52fc
}

// AddModifier binds a custom modifier command to the GJSON syntax.
// This operation is not thread safe and should be executed prior to
// using all other gjson function.
func AddModifier(name string, fn func(json, arg string) string) {
	modifiers[name] = fn
}

// ModifierExists returns true when the specified modifier exists.
func ModifierExists(name string, fn func(json, arg string) string) bool {
	_, ok := modifiers[name]
	return ok
}

// @pretty modifier makes the json look nice.
func modPretty(json, arg string) string {
	if len(arg) > 0 {
		opts := *pretty.DefaultOptions
		Parse(arg).ForEach(func(key, value Result) bool {
			switch key.String() {
			case "sortKeys":
				opts.SortKeys = value.Bool()
			case "indent":
				opts.Indent = value.String()
			case "prefix":
				opts.Prefix = value.String()
			case "width":
				opts.Width = int(value.Int())
			}
			return true
		})
		return bytesString(pretty.PrettyOptions(stringBytes(json), &opts))
	}
	return bytesString(pretty.Pretty(stringBytes(json)))
}

// @this returns the current element. Can be used to retrieve the root element.
func modThis(json, arg string) string {
	return json
}

// @ugly modifier removes all whitespace.
func modUgly(json, arg string) string {
	return bytesString(pretty.Ugly(stringBytes(json)))
}

// @reverse reverses array elements or root object members.
func modReverse(json, arg string) string {
	res := Parse(json)
	if res.IsArray() {
		var values []Result
		res.ForEach(func(_, value Result) bool {
			values = append(values, value)
			return true
		})
		out := make([]byte, 0, len(json))
		out = append(out, '[')
		for i, j := len(values)-1, 0; i >= 0; i, j = i-1, j+1 {
			if j > 0 {
				out = append(out, ',')
			}
			out = append(out, values[i].Raw...)
		}
		out = append(out, ']')
		return bytesString(out)
	}
	if res.IsObject() {
		var keyValues []Result
		res.ForEach(func(key, value Result) bool {
			keyValues = append(keyValues, key, value)
			return true
		})
		out := make([]byte, 0, len(json))
		out = append(out, '{')
		for i, j := len(keyValues)-2, 0; i >= 0; i, j = i-2, j+1 {
			if j > 0 {
				out = append(out, ',')
			}
			out = append(out, keyValues[i+0].Raw...)
			out = append(out, ':')
			out = append(out, keyValues[i+1].Raw...)
		}
		out = append(out, '}')
		return bytesString(out)
	}
	return json
}

// @flatten an array with child arrays.
//   [1,[2],[3,4],[5,[6,7]]] -> [1,2,3,4,5,[6,7]]
// The {"deep":true} arg can be provide for deep flattening.
//   [1,[2],[3,4],[5,[6,7]]] -> [1,2,3,4,5,6,7]
// The original json is returned when the json is not an array.
func modFlatten(json, arg string) string {
	res := Parse(json)
	if !res.IsArray() {
		return json
	}
	var deep bool
	if arg != "" {
		Parse(arg).ForEach(func(key, value Result) bool {
			if key.String() == "deep" {
				deep = value.Bool()
			}
			return true
		})
	}
	var out []byte
	out = append(out, '[')
	var idx int
	res.ForEach(func(_, value Result) bool {
		if idx > 0 {
			out = append(out, ',')
		}
		if value.IsArray() {
			if deep {
				out = append(out, unwrap(modFlatten(value.Raw, arg))...)
			} else {
				out = append(out, unwrap(value.Raw)...)
			}
		} else {
			out = append(out, value.Raw...)
		}
		idx++
		return true
	})
	out = append(out, ']')
	return bytesString(out)
}

// @join multiple objects into a single object.
//   [{"first":"Tom"},{"last":"Smith"}] -> {"first","Tom","last":"Smith"}
// The arg can be "true" to specify that duplicate keys should be preserved.
//   [{"first":"Tom","age":37},{"age":41}] -> {"first","Tom","age":37,"age":41}
// Without preserved keys:
//   [{"first":"Tom","age":37},{"age":41}] -> {"first","Tom","age":41}
// The original json is returned when the json is not an object.
func modJoin(json, arg string) string {
	res := Parse(json)
	if !res.IsArray() {
		return json
	}
	var preserve bool
	if arg != "" {
		Parse(arg).ForEach(func(key, value Result) bool {
			if key.String() == "preserve" {
				preserve = value.Bool()
			}
			return true
		})
	}
	var out []byte
	out = append(out, '{')
	if preserve {
		// Preserve duplicate keys.
		var idx int
		res.ForEach(func(_, value Result) bool {
			if !value.IsObject() {
				return true
			}
			if idx > 0 {
				out = append(out, ',')
			}
			out = append(out, unwrap(value.Raw)...)
			idx++
			return true
		})
	} else {
		// Deduplicate keys and generate an object with stable ordering.
		var keys []Result
		kvals := make(map[string]Result)
		res.ForEach(func(_, value Result) bool {
			if !value.IsObject() {
				return true
			}
			value.ForEach(func(key, value Result) bool {
				k := key.String()
				if _, ok := kvals[k]; !ok {
					keys = append(keys, key)
				}
				kvals[k] = value
				return true
			})
			return true
		})
		for i := 0; i < len(keys); i++ {
			if i > 0 {
				out = append(out, ',')
			}
			out = append(out, keys[i].Raw...)
			out = append(out, ':')
			out = append(out, kvals[keys[i].String()].Raw...)
		}
	}
	out = append(out, '}')
	return bytesString(out)
}

// @valid ensures that the json is valid before moving on. An empty string is
// returned when the json is not valid, otherwise it returns the original json.
func modValid(json, arg string) string {
	if !Valid(json) {
		return ""
	}
	return json
}

// getBytes casts the input json bytes to a string and safely returns the
// results as uniquely allocated data. This operation is intended to minimize
// copies and allocations for the large json string->[]byte.
func getBytes(json []byte, path string) Result {
	var result Result
	if json != nil {
		// unsafe cast to string
		result = Get(*(*string)(unsafe.Pointer(&json)), path)
		// safely get the string headers
		rawhi := *(*reflect.StringHeader)(unsafe.Pointer(&result.Raw))
		strhi := *(*reflect.StringHeader)(unsafe.Pointer(&result.Str))
		// create byte slice headers
		rawh := reflect.SliceHeader{Data: rawhi.Data, Len: rawhi.Len}
		strh := reflect.SliceHeader{Data: strhi.Data, Len: strhi.Len}
		if strh.Data == 0 {
			// str is nil
			if rawh.Data == 0 {
				// raw is nil
				result.Raw = ""
			} else {
				// raw has data, safely copy the slice header to a string
				result.Raw = string(*(*[]byte)(unsafe.Pointer(&rawh)))
			}
			result.Str = ""
		} else if rawh.Data == 0 {
			// raw is nil
			result.Raw = ""
			// str has data, safely copy the slice header to a string
			result.Str = string(*(*[]byte)(unsafe.Pointer(&strh)))
		} else if strh.Data >= rawh.Data &&
			int(strh.Data)+strh.Len <= int(rawh.Data)+rawh.Len {
			// Str is a substring of Raw.
			start := int(strh.Data - rawh.Data)
			// safely copy the raw slice header
			result.Raw = string(*(*[]byte)(unsafe.Pointer(&rawh)))
			// substring the raw
			result.Str = result.Raw[start : start+strh.Len]
		} else {
			// safely copy both the raw and str slice headers to strings
			result.Raw = string(*(*[]byte)(unsafe.Pointer(&rawh)))
			result.Str = string(*(*[]byte)(unsafe.Pointer(&strh)))
		}
	}
	return result
}

// fillIndex finds the position of Raw data and assigns it to the Index field
// of the resulting value. If the position cannot be found then Index zero is
// used instead.
func fillIndex(json string, c *parseContext) {
	if len(c.value.Raw) > 0 && !c.calcd {
		jhdr := *(*reflect.StringHeader)(unsafe.Pointer(&json))
		rhdr := *(*reflect.StringHeader)(unsafe.Pointer(&(c.value.Raw)))
		c.value.Index = int(rhdr.Data - jhdr.Data)
		if c.value.Index < 0 || c.value.Index >= len(json) {
			c.value.Index = 0
		}
	}
}

func stringBytes(s string) []byte {
	return *(*[]byte)(unsafe.Pointer(&reflect.SliceHeader{
		Data: (*reflect.StringHeader)(unsafe.Pointer(&s)).Data,
		Len:  len(s),
		Cap:  len(s),
	}))
}

func bytesString(b []byte) string {
	return *(*string)(unsafe.Pointer(&b))
}<|MERGE_RESOLUTION|>--- conflicted
+++ resolved
@@ -2614,12 +2614,9 @@
 	"ugly":    modUgly,
 	"reverse": modReverse,
 	"this":    modThis,
-<<<<<<< HEAD
-=======
 	"flatten": modFlatten,
 	"join":    modJoin,
 	"valid":   modValid,
->>>>>>> 3aef52fc
 }
 
 // AddModifier binds a custom modifier command to the GJSON syntax.
