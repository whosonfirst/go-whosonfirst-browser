/*
 *
 * Copyright 2014 gRPC authors.
 *
 * Licensed under the Apache License, Version 2.0 (the "License");
 * you may not use this file except in compliance with the License.
 * You may obtain a copy of the License at
 *
 *     http://www.apache.org/licenses/LICENSE-2.0
 *
 * Unless required by applicable law or agreed to in writing, software
 * distributed under the License is distributed on an "AS IS" BASIS,
 * WITHOUT WARRANTIES OR CONDITIONS OF ANY KIND, either express or implied.
 * See the License for the specific language governing permissions and
 * limitations under the License.
 *
 */

package grpc

import (
	"context"
	"errors"
	"fmt"
	"io"
	"math"
	"net"
	"net/http"
	"reflect"
	"runtime"
	"strings"
	"sync"
	"sync/atomic"
	"time"

	"golang.org/x/net/trace"

	"google.golang.org/grpc/codes"
	"google.golang.org/grpc/credentials"
	"google.golang.org/grpc/encoding"
	"google.golang.org/grpc/encoding/proto"
	"google.golang.org/grpc/grpclog"
	"google.golang.org/grpc/internal"
	"google.golang.org/grpc/internal/binarylog"
	"google.golang.org/grpc/internal/channelz"
	"google.golang.org/grpc/internal/grpcsync"
	"google.golang.org/grpc/internal/grpcutil"
	"google.golang.org/grpc/internal/transport"
	"google.golang.org/grpc/keepalive"
	"google.golang.org/grpc/metadata"
	"google.golang.org/grpc/peer"
	"google.golang.org/grpc/stats"
	"google.golang.org/grpc/status"
	"google.golang.org/grpc/tap"
)

const (
	defaultServerMaxReceiveMessageSize = 1024 * 1024 * 4
	defaultServerMaxSendMessageSize    = math.MaxInt32

	// Server transports are tracked in a map which is keyed on listener
	// address. For regular gRPC traffic, connections are accepted in Serve()
	// through a call to Accept(), and we use the actual listener address as key
	// when we add it to the map. But for connections received through
	// ServeHTTP(), we do not have a listener and hence use this dummy value.
	listenerAddressForServeHTTP = "listenerAddressForServeHTTP"
)

func init() {
	internal.GetServerCredentials = func(srv *Server) credentials.TransportCredentials {
		return srv.opts.creds
	}
	internal.DrainServerTransports = func(srv *Server, addr string) {
		srv.drainServerTransports(addr)
	}
	internal.AddGlobalServerOptions = func(opt ...ServerOption) {
		globalServerOptions = append(globalServerOptions, opt...)
	}
	internal.ClearGlobalServerOptions = func() {
		globalServerOptions = nil
	}
	internal.BinaryLogger = binaryLogger
	internal.JoinServerOptions = newJoinServerOption
}

var statusOK = status.New(codes.OK, "")
var logger = grpclog.Component("core")

type methodHandler func(srv any, ctx context.Context, dec func(any) error, interceptor UnaryServerInterceptor) (any, error)

// MethodDesc represents an RPC service's method specification.
type MethodDesc struct {
	MethodName string
	Handler    methodHandler
}

// ServiceDesc represents an RPC service's specification.
type ServiceDesc struct {
	ServiceName string
	// The pointer to the service interface. Used to check whether the user
	// provided implementation satisfies the interface requirements.
	HandlerType any
	Methods     []MethodDesc
	Streams     []StreamDesc
	Metadata    any
}

// serviceInfo wraps information about a service. It is very similar to
// ServiceDesc and is constructed from it for internal purposes.
type serviceInfo struct {
	// Contains the implementation for the methods in this service.
	serviceImpl any
	methods     map[string]*MethodDesc
	streams     map[string]*StreamDesc
	mdata       any
<<<<<<< HEAD
}

type serverWorkerData struct {
	st     transport.ServerTransport
	wg     *sync.WaitGroup
	stream *transport.Stream
=======
>>>>>>> 5568e949
}

// Server is a gRPC server to serve RPC requests.
type Server struct {
	opts serverOptions

	mu  sync.Mutex // guards following
	lis map[net.Listener]bool
	// conns contains all active server transports. It is a map keyed on a
	// listener address with the value being the set of active transports
	// belonging to that listener.
	conns    map[string]map[transport.ServerTransport]bool
	serve    bool
	drain    bool
	cv       *sync.Cond              // signaled when connections close for GracefulStop
	services map[string]*serviceInfo // service name -> service info
	events   trace.EventLog

	quit               *grpcsync.Event
	done               *grpcsync.Event
	channelzRemoveOnce sync.Once
	serveWG            sync.WaitGroup // counts active Serve goroutines for GracefulStop

	channelzID *channelz.Identifier
	czData     *channelzData

<<<<<<< HEAD
	serverWorkerChannel chan *serverWorkerData
=======
	serverWorkerChannel chan func()
>>>>>>> 5568e949
}

type serverOptions struct {
	creds                 credentials.TransportCredentials
	codec                 baseCodec
	cp                    Compressor
	dc                    Decompressor
	unaryInt              UnaryServerInterceptor
	streamInt             StreamServerInterceptor
	chainUnaryInts        []UnaryServerInterceptor
	chainStreamInts       []StreamServerInterceptor
	binaryLogger          binarylog.Logger
	inTapHandle           tap.ServerInHandle
	statsHandlers         []stats.Handler
	maxConcurrentStreams  uint32
	maxReceiveMessageSize int
	maxSendMessageSize    int
	unknownStreamDesc     *StreamDesc
	keepaliveParams       keepalive.ServerParameters
	keepalivePolicy       keepalive.EnforcementPolicy
	initialWindowSize     int32
	initialConnWindowSize int32
	writeBufferSize       int
	readBufferSize        int
	sharedWriteBuffer     bool
	connectionTimeout     time.Duration
	maxHeaderListSize     *uint32
	headerTableSize       *uint32
	numServerWorkers      uint32
	recvBufferPool        SharedBufferPool
}

var defaultServerOptions = serverOptions{
	maxConcurrentStreams:  math.MaxUint32,
	maxReceiveMessageSize: defaultServerMaxReceiveMessageSize,
	maxSendMessageSize:    defaultServerMaxSendMessageSize,
	connectionTimeout:     120 * time.Second,
	writeBufferSize:       defaultWriteBufSize,
	readBufferSize:        defaultReadBufSize,
	recvBufferPool:        nopBufferPool{},
}
var globalServerOptions []ServerOption

// A ServerOption sets options such as credentials, codec and keepalive parameters, etc.
type ServerOption interface {
	apply(*serverOptions)
}

// EmptyServerOption does not alter the server configuration. It can be embedded
// in another structure to build custom server options.
//
// # Experimental
//
// Notice: This type is EXPERIMENTAL and may be changed or removed in a
// later release.
type EmptyServerOption struct{}

func (EmptyServerOption) apply(*serverOptions) {}

// funcServerOption wraps a function that modifies serverOptions into an
// implementation of the ServerOption interface.
type funcServerOption struct {
	f func(*serverOptions)
}

func (fdo *funcServerOption) apply(do *serverOptions) {
	fdo.f(do)
}

func newFuncServerOption(f func(*serverOptions)) *funcServerOption {
	return &funcServerOption{
		f: f,
	}
}

// joinServerOption provides a way to combine arbitrary number of server
// options into one.
type joinServerOption struct {
	opts []ServerOption
}

func (mdo *joinServerOption) apply(do *serverOptions) {
	for _, opt := range mdo.opts {
		opt.apply(do)
	}
}

func newJoinServerOption(opts ...ServerOption) ServerOption {
	return &joinServerOption{opts: opts}
}

// SharedWriteBuffer allows reusing per-connection transport write buffer.
// If this option is set to true every connection will release the buffer after
// flushing the data on the wire.
//
// # Experimental
//
// Notice: This API is EXPERIMENTAL and may be changed or removed in a
// later release.
func SharedWriteBuffer(val bool) ServerOption {
	return newFuncServerOption(func(o *serverOptions) {
		o.sharedWriteBuffer = val
	})
}

// WriteBufferSize determines how much data can be batched before doing a write
// on the wire. The corresponding memory allocation for this buffer will be
// twice the size to keep syscalls low. The default value for this buffer is
// 32KB. Zero or negative values will disable the write buffer such that each
// write will be on underlying connection.
// Note: A Send call may not directly translate to a write.
func WriteBufferSize(s int) ServerOption {
	return newFuncServerOption(func(o *serverOptions) {
		o.writeBufferSize = s
	})
}

// ReadBufferSize lets you set the size of read buffer, this determines how much
// data can be read at most for one read syscall. The default value for this
// buffer is 32KB. Zero or negative values will disable read buffer for a
// connection so data framer can access the underlying conn directly.
func ReadBufferSize(s int) ServerOption {
	return newFuncServerOption(func(o *serverOptions) {
		o.readBufferSize = s
	})
}

// InitialWindowSize returns a ServerOption that sets window size for stream.
// The lower bound for window size is 64K and any value smaller than that will be ignored.
func InitialWindowSize(s int32) ServerOption {
	return newFuncServerOption(func(o *serverOptions) {
		o.initialWindowSize = s
	})
}

// InitialConnWindowSize returns a ServerOption that sets window size for a connection.
// The lower bound for window size is 64K and any value smaller than that will be ignored.
func InitialConnWindowSize(s int32) ServerOption {
	return newFuncServerOption(func(o *serverOptions) {
		o.initialConnWindowSize = s
	})
}

// KeepaliveParams returns a ServerOption that sets keepalive and max-age parameters for the server.
func KeepaliveParams(kp keepalive.ServerParameters) ServerOption {
	if kp.Time > 0 && kp.Time < internal.KeepaliveMinServerPingTime {
		logger.Warning("Adjusting keepalive ping interval to minimum period of 1s")
		kp.Time = internal.KeepaliveMinServerPingTime
	}

	return newFuncServerOption(func(o *serverOptions) {
		o.keepaliveParams = kp
	})
}

// KeepaliveEnforcementPolicy returns a ServerOption that sets keepalive enforcement policy for the server.
func KeepaliveEnforcementPolicy(kep keepalive.EnforcementPolicy) ServerOption {
	return newFuncServerOption(func(o *serverOptions) {
		o.keepalivePolicy = kep
	})
}

// CustomCodec returns a ServerOption that sets a codec for message marshaling and unmarshaling.
//
// This will override any lookups by content-subtype for Codecs registered with RegisterCodec.
//
// Deprecated: register codecs using encoding.RegisterCodec. The server will
// automatically use registered codecs based on the incoming requests' headers.
// See also
// https://github.com/grpc/grpc-go/blob/master/Documentation/encoding.md#using-a-codec.
// Will be supported throughout 1.x.
func CustomCodec(codec Codec) ServerOption {
	return newFuncServerOption(func(o *serverOptions) {
		o.codec = codec
	})
}

// ForceServerCodec returns a ServerOption that sets a codec for message
// marshaling and unmarshaling.
//
// This will override any lookups by content-subtype for Codecs registered
// with RegisterCodec.
//
// See Content-Type on
// https://github.com/grpc/grpc/blob/master/doc/PROTOCOL-HTTP2.md#requests for
// more details. Also see the documentation on RegisterCodec and
// CallContentSubtype for more details on the interaction between encoding.Codec
// and content-subtype.
//
// This function is provided for advanced users; prefer to register codecs
// using encoding.RegisterCodec.
// The server will automatically use registered codecs based on the incoming
// requests' headers. See also
// https://github.com/grpc/grpc-go/blob/master/Documentation/encoding.md#using-a-codec.
// Will be supported throughout 1.x.
//
// # Experimental
//
// Notice: This API is EXPERIMENTAL and may be changed or removed in a
// later release.
func ForceServerCodec(codec encoding.Codec) ServerOption {
	return newFuncServerOption(func(o *serverOptions) {
		o.codec = codec
	})
}

// RPCCompressor returns a ServerOption that sets a compressor for outbound
// messages.  For backward compatibility, all outbound messages will be sent
// using this compressor, regardless of incoming message compression.  By
// default, server messages will be sent using the same compressor with which
// request messages were sent.
//
// Deprecated: use encoding.RegisterCompressor instead. Will be supported
// throughout 1.x.
func RPCCompressor(cp Compressor) ServerOption {
	return newFuncServerOption(func(o *serverOptions) {
		o.cp = cp
	})
}

// RPCDecompressor returns a ServerOption that sets a decompressor for inbound
// messages.  It has higher priority than decompressors registered via
// encoding.RegisterCompressor.
//
// Deprecated: use encoding.RegisterCompressor instead. Will be supported
// throughout 1.x.
func RPCDecompressor(dc Decompressor) ServerOption {
	return newFuncServerOption(func(o *serverOptions) {
		o.dc = dc
	})
}

// MaxMsgSize returns a ServerOption to set the max message size in bytes the server can receive.
// If this is not set, gRPC uses the default limit.
//
// Deprecated: use MaxRecvMsgSize instead. Will be supported throughout 1.x.
func MaxMsgSize(m int) ServerOption {
	return MaxRecvMsgSize(m)
}

// MaxRecvMsgSize returns a ServerOption to set the max message size in bytes the server can receive.
// If this is not set, gRPC uses the default 4MB.
func MaxRecvMsgSize(m int) ServerOption {
	return newFuncServerOption(func(o *serverOptions) {
		o.maxReceiveMessageSize = m
	})
}

// MaxSendMsgSize returns a ServerOption to set the max message size in bytes the server can send.
// If this is not set, gRPC uses the default `math.MaxInt32`.
func MaxSendMsgSize(m int) ServerOption {
	return newFuncServerOption(func(o *serverOptions) {
		o.maxSendMessageSize = m
	})
}

// MaxConcurrentStreams returns a ServerOption that will apply a limit on the number
// of concurrent streams to each ServerTransport.
func MaxConcurrentStreams(n uint32) ServerOption {
	if n == 0 {
		n = math.MaxUint32
	}
	return newFuncServerOption(func(o *serverOptions) {
		o.maxConcurrentStreams = n
	})
}

// Creds returns a ServerOption that sets credentials for server connections.
func Creds(c credentials.TransportCredentials) ServerOption {
	return newFuncServerOption(func(o *serverOptions) {
		o.creds = c
	})
}

// UnaryInterceptor returns a ServerOption that sets the UnaryServerInterceptor for the
// server. Only one unary interceptor can be installed. The construction of multiple
// interceptors (e.g., chaining) can be implemented at the caller.
func UnaryInterceptor(i UnaryServerInterceptor) ServerOption {
	return newFuncServerOption(func(o *serverOptions) {
		if o.unaryInt != nil {
			panic("The unary server interceptor was already set and may not be reset.")
		}
		o.unaryInt = i
	})
}

// ChainUnaryInterceptor returns a ServerOption that specifies the chained interceptor
// for unary RPCs. The first interceptor will be the outer most,
// while the last interceptor will be the inner most wrapper around the real call.
// All unary interceptors added by this method will be chained.
func ChainUnaryInterceptor(interceptors ...UnaryServerInterceptor) ServerOption {
	return newFuncServerOption(func(o *serverOptions) {
		o.chainUnaryInts = append(o.chainUnaryInts, interceptors...)
	})
}

// StreamInterceptor returns a ServerOption that sets the StreamServerInterceptor for the
// server. Only one stream interceptor can be installed.
func StreamInterceptor(i StreamServerInterceptor) ServerOption {
	return newFuncServerOption(func(o *serverOptions) {
		if o.streamInt != nil {
			panic("The stream server interceptor was already set and may not be reset.")
		}
		o.streamInt = i
	})
}

// ChainStreamInterceptor returns a ServerOption that specifies the chained interceptor
// for streaming RPCs. The first interceptor will be the outer most,
// while the last interceptor will be the inner most wrapper around the real call.
// All stream interceptors added by this method will be chained.
func ChainStreamInterceptor(interceptors ...StreamServerInterceptor) ServerOption {
	return newFuncServerOption(func(o *serverOptions) {
		o.chainStreamInts = append(o.chainStreamInts, interceptors...)
	})
}

// InTapHandle returns a ServerOption that sets the tap handle for all the server
// transport to be created. Only one can be installed.
//
// # Experimental
//
// Notice: This API is EXPERIMENTAL and may be changed or removed in a
// later release.
func InTapHandle(h tap.ServerInHandle) ServerOption {
	return newFuncServerOption(func(o *serverOptions) {
		if o.inTapHandle != nil {
			panic("The tap handle was already set and may not be reset.")
		}
		o.inTapHandle = h
	})
}

// StatsHandler returns a ServerOption that sets the stats handler for the server.
func StatsHandler(h stats.Handler) ServerOption {
	return newFuncServerOption(func(o *serverOptions) {
		if h == nil {
			logger.Error("ignoring nil parameter in grpc.StatsHandler ServerOption")
			// Do not allow a nil stats handler, which would otherwise cause
			// panics.
			return
		}
		o.statsHandlers = append(o.statsHandlers, h)
	})
}

// binaryLogger returns a ServerOption that can set the binary logger for the
// server.
func binaryLogger(bl binarylog.Logger) ServerOption {
	return newFuncServerOption(func(o *serverOptions) {
		o.binaryLogger = bl
	})
}

// UnknownServiceHandler returns a ServerOption that allows for adding a custom
// unknown service handler. The provided method is a bidi-streaming RPC service
// handler that will be invoked instead of returning the "unimplemented" gRPC
// error whenever a request is received for an unregistered service or method.
// The handling function and stream interceptor (if set) have full access to
// the ServerStream, including its Context.
func UnknownServiceHandler(streamHandler StreamHandler) ServerOption {
	return newFuncServerOption(func(o *serverOptions) {
		o.unknownStreamDesc = &StreamDesc{
			StreamName: "unknown_service_handler",
			Handler:    streamHandler,
			// We need to assume that the users of the streamHandler will want to use both.
			ClientStreams: true,
			ServerStreams: true,
		}
	})
}

// ConnectionTimeout returns a ServerOption that sets the timeout for
// connection establishment (up to and including HTTP/2 handshaking) for all
// new connections.  If this is not set, the default is 120 seconds.  A zero or
// negative value will result in an immediate timeout.
//
// # Experimental
//
// Notice: This API is EXPERIMENTAL and may be changed or removed in a
// later release.
func ConnectionTimeout(d time.Duration) ServerOption {
	return newFuncServerOption(func(o *serverOptions) {
		o.connectionTimeout = d
	})
}

// MaxHeaderListSize returns a ServerOption that sets the max (uncompressed) size
// of header list that the server is prepared to accept.
func MaxHeaderListSize(s uint32) ServerOption {
	return newFuncServerOption(func(o *serverOptions) {
		o.maxHeaderListSize = &s
	})
}

// HeaderTableSize returns a ServerOption that sets the size of dynamic
// header table for stream.
//
// # Experimental
//
// Notice: This API is EXPERIMENTAL and may be changed or removed in a
// later release.
func HeaderTableSize(s uint32) ServerOption {
	return newFuncServerOption(func(o *serverOptions) {
		o.headerTableSize = &s
	})
}

// NumStreamWorkers returns a ServerOption that sets the number of worker
// goroutines that should be used to process incoming streams. Setting this to
// zero (default) will disable workers and spawn a new goroutine for each
// stream.
//
// # Experimental
//
// Notice: This API is EXPERIMENTAL and may be changed or removed in a
// later release.
func NumStreamWorkers(numServerWorkers uint32) ServerOption {
	// TODO: If/when this API gets stabilized (i.e. stream workers become the
	// only way streams are processed), change the behavior of the zero value to
	// a sane default. Preliminary experiments suggest that a value equal to the
	// number of CPUs available is most performant; requires thorough testing.
	return newFuncServerOption(func(o *serverOptions) {
		o.numServerWorkers = numServerWorkers
	})
}

// RecvBufferPool returns a ServerOption that configures the server
// to use the provided shared buffer pool for parsing incoming messages. Depending
// on the application's workload, this could result in reduced memory allocation.
//
// If you are unsure about how to implement a memory pool but want to utilize one,
// begin with grpc.NewSharedBufferPool.
//
// Note: The shared buffer pool feature will not be active if any of the following
// options are used: StatsHandler, EnableTracing, or binary logging. In such
// cases, the shared buffer pool will be ignored.
//
// # Experimental
//
// Notice: This API is EXPERIMENTAL and may be changed or removed in a
// later release.
func RecvBufferPool(bufferPool SharedBufferPool) ServerOption {
	return newFuncServerOption(func(o *serverOptions) {
		o.recvBufferPool = bufferPool
	})
}

// serverWorkerResetThreshold defines how often the stack must be reset. Every
// N requests, by spawning a new goroutine in its place, a worker can reset its
// stack so that large stacks don't live in memory forever. 2^16 should allow
// each goroutine stack to live for at least a few seconds in a typical
// workload (assuming a QPS of a few thousand requests/sec).
const serverWorkerResetThreshold = 1 << 16

// serverWorkers blocks on a *transport.Stream channel forever and waits for
// data to be fed by serveStreams. This allows multiple requests to be
// processed by the same goroutine, removing the need for expensive stack
// re-allocations (see the runtime.morestack problem [1]).
//
// [1] https://github.com/golang/go/issues/18138
func (s *Server) serverWorker() {
	for completed := 0; completed < serverWorkerResetThreshold; completed++ {
<<<<<<< HEAD
		data, ok := <-s.serverWorkerChannel
		if !ok {
			return
		}
		s.handleSingleStream(data)
	}
	go s.serverWorker()
}

func (s *Server) handleSingleStream(data *serverWorkerData) {
	defer data.wg.Done()
	s.handleStream(data.st, data.stream, s.traceInfo(data.st, data.stream))
=======
		f, ok := <-s.serverWorkerChannel
		if !ok {
			return
		}
		f()
	}
	go s.serverWorker()
>>>>>>> 5568e949
}

// initServerWorkers creates worker goroutines and a channel to process incoming
// connections to reduce the time spent overall on runtime.morestack.
func (s *Server) initServerWorkers() {
<<<<<<< HEAD
	s.serverWorkerChannel = make(chan *serverWorkerData)
=======
	s.serverWorkerChannel = make(chan func())
>>>>>>> 5568e949
	for i := uint32(0); i < s.opts.numServerWorkers; i++ {
		go s.serverWorker()
	}
}

func (s *Server) stopServerWorkers() {
	close(s.serverWorkerChannel)
}

// NewServer creates a gRPC server which has no service registered and has not
// started to accept requests yet.
func NewServer(opt ...ServerOption) *Server {
	opts := defaultServerOptions
	for _, o := range globalServerOptions {
		o.apply(&opts)
	}
	for _, o := range opt {
		o.apply(&opts)
	}
	s := &Server{
		lis:      make(map[net.Listener]bool),
		opts:     opts,
		conns:    make(map[string]map[transport.ServerTransport]bool),
		services: make(map[string]*serviceInfo),
		quit:     grpcsync.NewEvent(),
		done:     grpcsync.NewEvent(),
		czData:   new(channelzData),
	}
	chainUnaryServerInterceptors(s)
	chainStreamServerInterceptors(s)
	s.cv = sync.NewCond(&s.mu)
	if EnableTracing {
		_, file, line, _ := runtime.Caller(1)
		s.events = trace.NewEventLog("grpc.Server", fmt.Sprintf("%s:%d", file, line))
	}

	if s.opts.numServerWorkers > 0 {
		s.initServerWorkers()
	}

	s.channelzID = channelz.RegisterServer(&channelzServer{s}, "")
	channelz.Info(logger, s.channelzID, "Server created")
	return s
}

// printf records an event in s's event log, unless s has been stopped.
// REQUIRES s.mu is held.
func (s *Server) printf(format string, a ...any) {
	if s.events != nil {
		s.events.Printf(format, a...)
	}
}

// errorf records an error in s's event log, unless s has been stopped.
// REQUIRES s.mu is held.
func (s *Server) errorf(format string, a ...any) {
	if s.events != nil {
		s.events.Errorf(format, a...)
	}
}

// ServiceRegistrar wraps a single method that supports service registration. It
// enables users to pass concrete types other than grpc.Server to the service
// registration methods exported by the IDL generated code.
type ServiceRegistrar interface {
	// RegisterService registers a service and its implementation to the
	// concrete type implementing this interface.  It may not be called
	// once the server has started serving.
	// desc describes the service and its methods and handlers. impl is the
	// service implementation which is passed to the method handlers.
	RegisterService(desc *ServiceDesc, impl any)
}

// RegisterService registers a service and its implementation to the gRPC
// server. It is called from the IDL generated code. This must be called before
// invoking Serve. If ss is non-nil (for legacy code), its type is checked to
// ensure it implements sd.HandlerType.
func (s *Server) RegisterService(sd *ServiceDesc, ss any) {
	if ss != nil {
		ht := reflect.TypeOf(sd.HandlerType).Elem()
		st := reflect.TypeOf(ss)
		if !st.Implements(ht) {
			logger.Fatalf("grpc: Server.RegisterService found the handler of type %v that does not satisfy %v", st, ht)
		}
	}
	s.register(sd, ss)
}

func (s *Server) register(sd *ServiceDesc, ss any) {
	s.mu.Lock()
	defer s.mu.Unlock()
	s.printf("RegisterService(%q)", sd.ServiceName)
	if s.serve {
		logger.Fatalf("grpc: Server.RegisterService after Server.Serve for %q", sd.ServiceName)
	}
	if _, ok := s.services[sd.ServiceName]; ok {
		logger.Fatalf("grpc: Server.RegisterService found duplicate service registration for %q", sd.ServiceName)
	}
	info := &serviceInfo{
		serviceImpl: ss,
		methods:     make(map[string]*MethodDesc),
		streams:     make(map[string]*StreamDesc),
		mdata:       sd.Metadata,
	}
	for i := range sd.Methods {
		d := &sd.Methods[i]
		info.methods[d.MethodName] = d
	}
	for i := range sd.Streams {
		d := &sd.Streams[i]
		info.streams[d.StreamName] = d
	}
	s.services[sd.ServiceName] = info
}

// MethodInfo contains the information of an RPC including its method name and type.
type MethodInfo struct {
	// Name is the method name only, without the service name or package name.
	Name string
	// IsClientStream indicates whether the RPC is a client streaming RPC.
	IsClientStream bool
	// IsServerStream indicates whether the RPC is a server streaming RPC.
	IsServerStream bool
}

// ServiceInfo contains unary RPC method info, streaming RPC method info and metadata for a service.
type ServiceInfo struct {
	Methods []MethodInfo
	// Metadata is the metadata specified in ServiceDesc when registering service.
	Metadata any
}

// GetServiceInfo returns a map from service names to ServiceInfo.
// Service names include the package names, in the form of <package>.<service>.
func (s *Server) GetServiceInfo() map[string]ServiceInfo {
	ret := make(map[string]ServiceInfo)
	for n, srv := range s.services {
		methods := make([]MethodInfo, 0, len(srv.methods)+len(srv.streams))
		for m := range srv.methods {
			methods = append(methods, MethodInfo{
				Name:           m,
				IsClientStream: false,
				IsServerStream: false,
			})
		}
		for m, d := range srv.streams {
			methods = append(methods, MethodInfo{
				Name:           m,
				IsClientStream: d.ClientStreams,
				IsServerStream: d.ServerStreams,
			})
		}

		ret[n] = ServiceInfo{
			Methods:  methods,
			Metadata: srv.mdata,
		}
	}
	return ret
}

// ErrServerStopped indicates that the operation is now illegal because of
// the server being stopped.
var ErrServerStopped = errors.New("grpc: the server has been stopped")

type listenSocket struct {
	net.Listener
	channelzID *channelz.Identifier
}

func (l *listenSocket) ChannelzMetric() *channelz.SocketInternalMetric {
	return &channelz.SocketInternalMetric{
		SocketOptions: channelz.GetSocketOption(l.Listener),
		LocalAddr:     l.Listener.Addr(),
	}
}

func (l *listenSocket) Close() error {
	err := l.Listener.Close()
	channelz.RemoveEntry(l.channelzID)
	channelz.Info(logger, l.channelzID, "ListenSocket deleted")
	return err
}

// Serve accepts incoming connections on the listener lis, creating a new
// ServerTransport and service goroutine for each. The service goroutines
// read gRPC requests and then call the registered handlers to reply to them.
// Serve returns when lis.Accept fails with fatal errors.  lis will be closed when
// this method returns.
// Serve will return a non-nil error unless Stop or GracefulStop is called.
func (s *Server) Serve(lis net.Listener) error {
	s.mu.Lock()
	s.printf("serving")
	s.serve = true
	if s.lis == nil {
		// Serve called after Stop or GracefulStop.
		s.mu.Unlock()
		lis.Close()
		return ErrServerStopped
	}

	s.serveWG.Add(1)
	defer func() {
		s.serveWG.Done()
		if s.quit.HasFired() {
			// Stop or GracefulStop called; block until done and return nil.
			<-s.done.Done()
		}
	}()

	ls := &listenSocket{Listener: lis}
	s.lis[ls] = true

	defer func() {
		s.mu.Lock()
		if s.lis != nil && s.lis[ls] {
			ls.Close()
			delete(s.lis, ls)
		}
		s.mu.Unlock()
	}()

	var err error
	ls.channelzID, err = channelz.RegisterListenSocket(ls, s.channelzID, lis.Addr().String())
	if err != nil {
		s.mu.Unlock()
		return err
	}
	s.mu.Unlock()
	channelz.Info(logger, ls.channelzID, "ListenSocket created")

	var tempDelay time.Duration // how long to sleep on accept failure
	for {
		rawConn, err := lis.Accept()
		if err != nil {
			if ne, ok := err.(interface {
				Temporary() bool
			}); ok && ne.Temporary() {
				if tempDelay == 0 {
					tempDelay = 5 * time.Millisecond
				} else {
					tempDelay *= 2
				}
				if max := 1 * time.Second; tempDelay > max {
					tempDelay = max
				}
				s.mu.Lock()
				s.printf("Accept error: %v; retrying in %v", err, tempDelay)
				s.mu.Unlock()
				timer := time.NewTimer(tempDelay)
				select {
				case <-timer.C:
				case <-s.quit.Done():
					timer.Stop()
					return nil
				}
				continue
			}
			s.mu.Lock()
			s.printf("done serving; Accept = %v", err)
			s.mu.Unlock()

			if s.quit.HasFired() {
				return nil
			}
			return err
		}
		tempDelay = 0
		// Start a new goroutine to deal with rawConn so we don't stall this Accept
		// loop goroutine.
		//
		// Make sure we account for the goroutine so GracefulStop doesn't nil out
		// s.conns before this conn can be added.
		s.serveWG.Add(1)
		go func() {
			s.handleRawConn(lis.Addr().String(), rawConn)
			s.serveWG.Done()
		}()
	}
}

// handleRawConn forks a goroutine to handle a just-accepted connection that
// has not had any I/O performed on it yet.
func (s *Server) handleRawConn(lisAddr string, rawConn net.Conn) {
	if s.quit.HasFired() {
		rawConn.Close()
		return
	}
	rawConn.SetDeadline(time.Now().Add(s.opts.connectionTimeout))

	// Finish handshaking (HTTP2)
	st := s.newHTTP2Transport(rawConn)
	rawConn.SetDeadline(time.Time{})
	if st == nil {
		return
	}

	if !s.addConn(lisAddr, st) {
		return
	}
	go func() {
		s.serveStreams(st)
		s.removeConn(lisAddr, st)
	}()
}

func (s *Server) drainServerTransports(addr string) {
	s.mu.Lock()
	conns := s.conns[addr]
	for st := range conns {
		st.Drain("")
	}
	s.mu.Unlock()
}

// newHTTP2Transport sets up a http/2 transport (using the
// gRPC http2 server transport in transport/http2_server.go).
func (s *Server) newHTTP2Transport(c net.Conn) transport.ServerTransport {
	config := &transport.ServerConfig{
		MaxStreams:            s.opts.maxConcurrentStreams,
		ConnectionTimeout:     s.opts.connectionTimeout,
		Credentials:           s.opts.creds,
		InTapHandle:           s.opts.inTapHandle,
		StatsHandlers:         s.opts.statsHandlers,
		KeepaliveParams:       s.opts.keepaliveParams,
		KeepalivePolicy:       s.opts.keepalivePolicy,
		InitialWindowSize:     s.opts.initialWindowSize,
		InitialConnWindowSize: s.opts.initialConnWindowSize,
		WriteBufferSize:       s.opts.writeBufferSize,
		ReadBufferSize:        s.opts.readBufferSize,
		SharedWriteBuffer:     s.opts.sharedWriteBuffer,
		ChannelzParentID:      s.channelzID,
		MaxHeaderListSize:     s.opts.maxHeaderListSize,
		HeaderTableSize:       s.opts.headerTableSize,
	}
	st, err := transport.NewServerTransport(c, config)
	if err != nil {
		s.mu.Lock()
		s.errorf("NewServerTransport(%q) failed: %v", c.RemoteAddr(), err)
		s.mu.Unlock()
		// ErrConnDispatched means that the connection was dispatched away from
		// gRPC; those connections should be left open.
		if err != credentials.ErrConnDispatched {
			// Don't log on ErrConnDispatched and io.EOF to prevent log spam.
			if err != io.EOF {
				channelz.Info(logger, s.channelzID, "grpc: Server.Serve failed to create ServerTransport: ", err)
			}
			c.Close()
		}
		return nil
	}

	return st
}

func (s *Server) serveStreams(st transport.ServerTransport) {
	defer st.Close(errors.New("finished serving streams for the server transport"))
	var wg sync.WaitGroup

<<<<<<< HEAD
=======
	streamQuota := newHandlerQuota(s.opts.maxConcurrentStreams)
>>>>>>> 5568e949
	st.HandleStreams(func(stream *transport.Stream) {
		wg.Add(1)

		streamQuota.acquire()
		f := func() {
			defer streamQuota.release()
			defer wg.Done()
			s.handleStream(st, stream, s.traceInfo(st, stream))
		}

		if s.opts.numServerWorkers > 0 {
			select {
<<<<<<< HEAD
			case s.serverWorkerChannel <- data:
=======
			case s.serverWorkerChannel <- f:
>>>>>>> 5568e949
				return
			default:
				// If all stream workers are busy, fallback to the default code path.
			}
		}
<<<<<<< HEAD
		go func() {
			defer wg.Done()
			s.handleStream(st, stream, s.traceInfo(st, stream))
		}()
=======
		go f()
>>>>>>> 5568e949
	}, func(ctx context.Context, method string) context.Context {
		if !EnableTracing {
			return ctx
		}
		tr := trace.New("grpc.Recv."+methodFamily(method), method)
		return trace.NewContext(ctx, tr)
	})
	wg.Wait()
}

var _ http.Handler = (*Server)(nil)

// ServeHTTP implements the Go standard library's http.Handler
// interface by responding to the gRPC request r, by looking up
// the requested gRPC method in the gRPC server s.
//
// The provided HTTP request must have arrived on an HTTP/2
// connection. When using the Go standard library's server,
// practically this means that the Request must also have arrived
// over TLS.
//
// To share one port (such as 443 for https) between gRPC and an
// existing http.Handler, use a root http.Handler such as:
//
//	if r.ProtoMajor == 2 && strings.HasPrefix(
//		r.Header.Get("Content-Type"), "application/grpc") {
//		grpcServer.ServeHTTP(w, r)
//	} else {
//		yourMux.ServeHTTP(w, r)
//	}
//
// Note that ServeHTTP uses Go's HTTP/2 server implementation which is totally
// separate from grpc-go's HTTP/2 server. Performance and features may vary
// between the two paths. ServeHTTP does not support some gRPC features
// available through grpc-go's HTTP/2 server.
//
// # Experimental
//
// Notice: This API is EXPERIMENTAL and may be changed or removed in a
// later release.
func (s *Server) ServeHTTP(w http.ResponseWriter, r *http.Request) {
	st, err := transport.NewServerHandlerTransport(w, r, s.opts.statsHandlers)
	if err != nil {
		// Errors returned from transport.NewServerHandlerTransport have
		// already been written to w.
		return
	}
	if !s.addConn(listenerAddressForServeHTTP, st) {
		return
	}
	defer s.removeConn(listenerAddressForServeHTTP, st)
	s.serveStreams(st)
}

// traceInfo returns a traceInfo and associates it with stream, if tracing is enabled.
// If tracing is not enabled, it returns nil.
func (s *Server) traceInfo(st transport.ServerTransport, stream *transport.Stream) (trInfo *traceInfo) {
	if !EnableTracing {
		return nil
	}
	tr, ok := trace.FromContext(stream.Context())
	if !ok {
		return nil
	}

	trInfo = &traceInfo{
		tr: tr,
		firstLine: firstLine{
			client:     false,
			remoteAddr: st.RemoteAddr(),
		},
	}
	if dl, ok := stream.Context().Deadline(); ok {
		trInfo.firstLine.deadline = time.Until(dl)
	}
	return trInfo
}

func (s *Server) addConn(addr string, st transport.ServerTransport) bool {
	s.mu.Lock()
	defer s.mu.Unlock()
	if s.conns == nil {
		st.Close(errors.New("Server.addConn called when server has already been stopped"))
		return false
	}
	if s.drain {
		// Transport added after we drained our existing conns: drain it
		// immediately.
		st.Drain("")
	}

	if s.conns[addr] == nil {
		// Create a map entry if this is the first connection on this listener.
		s.conns[addr] = make(map[transport.ServerTransport]bool)
	}
	s.conns[addr][st] = true
	return true
}

func (s *Server) removeConn(addr string, st transport.ServerTransport) {
	s.mu.Lock()
	defer s.mu.Unlock()

	conns := s.conns[addr]
	if conns != nil {
		delete(conns, st)
		if len(conns) == 0 {
			// If the last connection for this address is being removed, also
			// remove the map entry corresponding to the address. This is used
			// in GracefulStop() when waiting for all connections to be closed.
			delete(s.conns, addr)
		}
		s.cv.Broadcast()
	}
}

func (s *Server) channelzMetric() *channelz.ServerInternalMetric {
	return &channelz.ServerInternalMetric{
		CallsStarted:             atomic.LoadInt64(&s.czData.callsStarted),
		CallsSucceeded:           atomic.LoadInt64(&s.czData.callsSucceeded),
		CallsFailed:              atomic.LoadInt64(&s.czData.callsFailed),
		LastCallStartedTimestamp: time.Unix(0, atomic.LoadInt64(&s.czData.lastCallStartedTime)),
	}
}

func (s *Server) incrCallsStarted() {
	atomic.AddInt64(&s.czData.callsStarted, 1)
	atomic.StoreInt64(&s.czData.lastCallStartedTime, time.Now().UnixNano())
}

func (s *Server) incrCallsSucceeded() {
	atomic.AddInt64(&s.czData.callsSucceeded, 1)
}

func (s *Server) incrCallsFailed() {
	atomic.AddInt64(&s.czData.callsFailed, 1)
}

func (s *Server) sendResponse(t transport.ServerTransport, stream *transport.Stream, msg any, cp Compressor, opts *transport.Options, comp encoding.Compressor) error {
	data, err := encode(s.getCodec(stream.ContentSubtype()), msg)
	if err != nil {
		channelz.Error(logger, s.channelzID, "grpc: server failed to encode response: ", err)
		return err
	}
	compData, err := compress(data, cp, comp)
	if err != nil {
		channelz.Error(logger, s.channelzID, "grpc: server failed to compress response: ", err)
		return err
	}
	hdr, payload := msgHeader(data, compData)
	// TODO(dfawley): should we be checking len(data) instead?
	if len(payload) > s.opts.maxSendMessageSize {
		return status.Errorf(codes.ResourceExhausted, "grpc: trying to send message larger than max (%d vs. %d)", len(payload), s.opts.maxSendMessageSize)
	}
	err = t.Write(stream, hdr, payload, opts)
	if err == nil {
		for _, sh := range s.opts.statsHandlers {
			sh.HandleRPC(stream.Context(), outPayload(false, msg, data, payload, time.Now()))
		}
	}
	return err
}

// chainUnaryServerInterceptors chains all unary server interceptors into one.
func chainUnaryServerInterceptors(s *Server) {
	// Prepend opts.unaryInt to the chaining interceptors if it exists, since unaryInt will
	// be executed before any other chained interceptors.
	interceptors := s.opts.chainUnaryInts
	if s.opts.unaryInt != nil {
		interceptors = append([]UnaryServerInterceptor{s.opts.unaryInt}, s.opts.chainUnaryInts...)
	}

	var chainedInt UnaryServerInterceptor
	if len(interceptors) == 0 {
		chainedInt = nil
	} else if len(interceptors) == 1 {
		chainedInt = interceptors[0]
	} else {
		chainedInt = chainUnaryInterceptors(interceptors)
	}

	s.opts.unaryInt = chainedInt
}

func chainUnaryInterceptors(interceptors []UnaryServerInterceptor) UnaryServerInterceptor {
	return func(ctx context.Context, req any, info *UnaryServerInfo, handler UnaryHandler) (any, error) {
		return interceptors[0](ctx, req, info, getChainUnaryHandler(interceptors, 0, info, handler))
	}
}

func getChainUnaryHandler(interceptors []UnaryServerInterceptor, curr int, info *UnaryServerInfo, finalHandler UnaryHandler) UnaryHandler {
	if curr == len(interceptors)-1 {
		return finalHandler
	}
	return func(ctx context.Context, req any) (any, error) {
		return interceptors[curr+1](ctx, req, info, getChainUnaryHandler(interceptors, curr+1, info, finalHandler))
	}
}

func (s *Server) processUnaryRPC(t transport.ServerTransport, stream *transport.Stream, info *serviceInfo, md *MethodDesc, trInfo *traceInfo) (err error) {
	shs := s.opts.statsHandlers
	if len(shs) != 0 || trInfo != nil || channelz.IsOn() {
		if channelz.IsOn() {
			s.incrCallsStarted()
		}
		var statsBegin *stats.Begin
		for _, sh := range shs {
			beginTime := time.Now()
			statsBegin = &stats.Begin{
				BeginTime:      beginTime,
				IsClientStream: false,
				IsServerStream: false,
			}
			sh.HandleRPC(stream.Context(), statsBegin)
		}
		if trInfo != nil {
			trInfo.tr.LazyLog(&trInfo.firstLine, false)
		}
		// The deferred error handling for tracing, stats handler and channelz are
		// combined into one function to reduce stack usage -- a defer takes ~56-64
		// bytes on the stack, so overflowing the stack will require a stack
		// re-allocation, which is expensive.
		//
		// To maintain behavior similar to separate deferred statements, statements
		// should be executed in the reverse order. That is, tracing first, stats
		// handler second, and channelz last. Note that panics *within* defers will
		// lead to different behavior, but that's an acceptable compromise; that
		// would be undefined behavior territory anyway.
		defer func() {
			if trInfo != nil {
				if err != nil && err != io.EOF {
					trInfo.tr.LazyLog(&fmtStringer{"%v", []any{err}}, true)
					trInfo.tr.SetError()
				}
				trInfo.tr.Finish()
			}

			for _, sh := range shs {
				end := &stats.End{
					BeginTime: statsBegin.BeginTime,
					EndTime:   time.Now(),
				}
				if err != nil && err != io.EOF {
					end.Error = toRPCErr(err)
				}
				sh.HandleRPC(stream.Context(), end)
			}

			if channelz.IsOn() {
				if err != nil && err != io.EOF {
					s.incrCallsFailed()
				} else {
					s.incrCallsSucceeded()
				}
			}
		}()
	}
	var binlogs []binarylog.MethodLogger
	if ml := binarylog.GetMethodLogger(stream.Method()); ml != nil {
		binlogs = append(binlogs, ml)
	}
	if s.opts.binaryLogger != nil {
		if ml := s.opts.binaryLogger.GetMethodLogger(stream.Method()); ml != nil {
			binlogs = append(binlogs, ml)
		}
	}
	if len(binlogs) != 0 {
		ctx := stream.Context()
		md, _ := metadata.FromIncomingContext(ctx)
		logEntry := &binarylog.ClientHeader{
			Header:     md,
			MethodName: stream.Method(),
			PeerAddr:   nil,
		}
		if deadline, ok := ctx.Deadline(); ok {
			logEntry.Timeout = time.Until(deadline)
			if logEntry.Timeout < 0 {
				logEntry.Timeout = 0
			}
		}
		if a := md[":authority"]; len(a) > 0 {
			logEntry.Authority = a[0]
		}
		if peer, ok := peer.FromContext(ctx); ok {
			logEntry.PeerAddr = peer.Addr
		}
		for _, binlog := range binlogs {
			binlog.Log(ctx, logEntry)
		}
	}

	// comp and cp are used for compression.  decomp and dc are used for
	// decompression.  If comp and decomp are both set, they are the same;
	// however they are kept separate to ensure that at most one of the
	// compressor/decompressor variable pairs are set for use later.
	var comp, decomp encoding.Compressor
	var cp Compressor
	var dc Decompressor
	var sendCompressorName string

	// If dc is set and matches the stream's compression, use it.  Otherwise, try
	// to find a matching registered compressor for decomp.
	if rc := stream.RecvCompress(); s.opts.dc != nil && s.opts.dc.Type() == rc {
		dc = s.opts.dc
	} else if rc != "" && rc != encoding.Identity {
		decomp = encoding.GetCompressor(rc)
		if decomp == nil {
			st := status.Newf(codes.Unimplemented, "grpc: Decompressor is not installed for grpc-encoding %q", rc)
			t.WriteStatus(stream, st)
			return st.Err()
		}
	}

	// If cp is set, use it.  Otherwise, attempt to compress the response using
	// the incoming message compression method.
	//
	// NOTE: this needs to be ahead of all handling, https://github.com/grpc/grpc-go/issues/686.
	if s.opts.cp != nil {
		cp = s.opts.cp
		sendCompressorName = cp.Type()
	} else if rc := stream.RecvCompress(); rc != "" && rc != encoding.Identity {
		// Legacy compressor not specified; attempt to respond with same encoding.
		comp = encoding.GetCompressor(rc)
		if comp != nil {
			sendCompressorName = comp.Name()
		}
	}

	if sendCompressorName != "" {
		if err := stream.SetSendCompress(sendCompressorName); err != nil {
			return status.Errorf(codes.Internal, "grpc: failed to set send compressor: %v", err)
		}
	}

	var payInfo *payloadInfo
	if len(shs) != 0 || len(binlogs) != 0 {
		payInfo = &payloadInfo{}
	}
	d, err := recvAndDecompress(&parser{r: stream, recvBufferPool: s.opts.recvBufferPool}, stream, dc, s.opts.maxReceiveMessageSize, payInfo, decomp)
	if err != nil {
		if e := t.WriteStatus(stream, status.Convert(err)); e != nil {
			channelz.Warningf(logger, s.channelzID, "grpc: Server.processUnaryRPC failed to write status: %v", e)
		}
		return err
	}
	if channelz.IsOn() {
		t.IncrMsgRecv()
	}
	df := func(v any) error {
		if err := s.getCodec(stream.ContentSubtype()).Unmarshal(d, v); err != nil {
			return status.Errorf(codes.Internal, "grpc: error unmarshalling request: %v", err)
		}
		for _, sh := range shs {
			sh.HandleRPC(stream.Context(), &stats.InPayload{
				RecvTime:         time.Now(),
				Payload:          v,
				Length:           len(d),
				WireLength:       payInfo.compressedLength + headerLen,
				CompressedLength: payInfo.compressedLength,
				Data:             d,
			})
		}
		if len(binlogs) != 0 {
			cm := &binarylog.ClientMessage{
				Message: d,
			}
			for _, binlog := range binlogs {
				binlog.Log(stream.Context(), cm)
			}
		}
		if trInfo != nil {
			trInfo.tr.LazyLog(&payload{sent: false, msg: v}, true)
		}
		return nil
	}
	ctx := NewContextWithServerTransportStream(stream.Context(), stream)
	reply, appErr := md.Handler(info.serviceImpl, ctx, df, s.opts.unaryInt)
	if appErr != nil {
		appStatus, ok := status.FromError(appErr)
		if !ok {
			// Convert non-status application error to a status error with code
			// Unknown, but handle context errors specifically.
			appStatus = status.FromContextError(appErr)
			appErr = appStatus.Err()
		}
		if trInfo != nil {
			trInfo.tr.LazyLog(stringer(appStatus.Message()), true)
			trInfo.tr.SetError()
		}
		if e := t.WriteStatus(stream, appStatus); e != nil {
			channelz.Warningf(logger, s.channelzID, "grpc: Server.processUnaryRPC failed to write status: %v", e)
		}
		if len(binlogs) != 0 {
			if h, _ := stream.Header(); h.Len() > 0 {
				// Only log serverHeader if there was header. Otherwise it can
				// be trailer only.
				sh := &binarylog.ServerHeader{
					Header: h,
				}
				for _, binlog := range binlogs {
					binlog.Log(stream.Context(), sh)
				}
			}
			st := &binarylog.ServerTrailer{
				Trailer: stream.Trailer(),
				Err:     appErr,
			}
			for _, binlog := range binlogs {
				binlog.Log(stream.Context(), st)
			}
		}
		return appErr
	}
	if trInfo != nil {
		trInfo.tr.LazyLog(stringer("OK"), false)
	}
	opts := &transport.Options{Last: true}

	// Server handler could have set new compressor by calling SetSendCompressor.
	// In case it is set, we need to use it for compressing outbound message.
	if stream.SendCompress() != sendCompressorName {
		comp = encoding.GetCompressor(stream.SendCompress())
	}
	if err := s.sendResponse(t, stream, reply, cp, opts, comp); err != nil {
		if err == io.EOF {
			// The entire stream is done (for unary RPC only).
			return err
		}
		if sts, ok := status.FromError(err); ok {
			if e := t.WriteStatus(stream, sts); e != nil {
				channelz.Warningf(logger, s.channelzID, "grpc: Server.processUnaryRPC failed to write status: %v", e)
			}
		} else {
			switch st := err.(type) {
			case transport.ConnectionError:
				// Nothing to do here.
			default:
				panic(fmt.Sprintf("grpc: Unexpected error (%T) from sendResponse: %v", st, st))
			}
		}
		if len(binlogs) != 0 {
			h, _ := stream.Header()
			sh := &binarylog.ServerHeader{
				Header: h,
			}
			st := &binarylog.ServerTrailer{
				Trailer: stream.Trailer(),
				Err:     appErr,
			}
			for _, binlog := range binlogs {
				binlog.Log(stream.Context(), sh)
				binlog.Log(stream.Context(), st)
			}
		}
		return err
	}
	if len(binlogs) != 0 {
		h, _ := stream.Header()
		sh := &binarylog.ServerHeader{
			Header: h,
		}
		sm := &binarylog.ServerMessage{
			Message: reply,
		}
		for _, binlog := range binlogs {
			binlog.Log(stream.Context(), sh)
			binlog.Log(stream.Context(), sm)
		}
	}
	if channelz.IsOn() {
		t.IncrMsgSent()
	}
	if trInfo != nil {
		trInfo.tr.LazyLog(&payload{sent: true, msg: reply}, true)
	}
	// TODO: Should we be logging if writing status failed here, like above?
	// Should the logging be in WriteStatus?  Should we ignore the WriteStatus
	// error or allow the stats handler to see it?
	if len(binlogs) != 0 {
		st := &binarylog.ServerTrailer{
			Trailer: stream.Trailer(),
			Err:     appErr,
		}
		for _, binlog := range binlogs {
			binlog.Log(stream.Context(), st)
		}
	}
	return t.WriteStatus(stream, statusOK)
}

// chainStreamServerInterceptors chains all stream server interceptors into one.
func chainStreamServerInterceptors(s *Server) {
	// Prepend opts.streamInt to the chaining interceptors if it exists, since streamInt will
	// be executed before any other chained interceptors.
	interceptors := s.opts.chainStreamInts
	if s.opts.streamInt != nil {
		interceptors = append([]StreamServerInterceptor{s.opts.streamInt}, s.opts.chainStreamInts...)
	}

	var chainedInt StreamServerInterceptor
	if len(interceptors) == 0 {
		chainedInt = nil
	} else if len(interceptors) == 1 {
		chainedInt = interceptors[0]
	} else {
		chainedInt = chainStreamInterceptors(interceptors)
	}

	s.opts.streamInt = chainedInt
}

func chainStreamInterceptors(interceptors []StreamServerInterceptor) StreamServerInterceptor {
	return func(srv any, ss ServerStream, info *StreamServerInfo, handler StreamHandler) error {
		return interceptors[0](srv, ss, info, getChainStreamHandler(interceptors, 0, info, handler))
	}
}

func getChainStreamHandler(interceptors []StreamServerInterceptor, curr int, info *StreamServerInfo, finalHandler StreamHandler) StreamHandler {
	if curr == len(interceptors)-1 {
		return finalHandler
	}
	return func(srv any, stream ServerStream) error {
		return interceptors[curr+1](srv, stream, info, getChainStreamHandler(interceptors, curr+1, info, finalHandler))
	}
}

func (s *Server) processStreamingRPC(t transport.ServerTransport, stream *transport.Stream, info *serviceInfo, sd *StreamDesc, trInfo *traceInfo) (err error) {
	if channelz.IsOn() {
		s.incrCallsStarted()
	}
	shs := s.opts.statsHandlers
	var statsBegin *stats.Begin
	if len(shs) != 0 {
		beginTime := time.Now()
		statsBegin = &stats.Begin{
			BeginTime:      beginTime,
			IsClientStream: sd.ClientStreams,
			IsServerStream: sd.ServerStreams,
		}
		for _, sh := range shs {
			sh.HandleRPC(stream.Context(), statsBegin)
		}
	}
	ctx := NewContextWithServerTransportStream(stream.Context(), stream)
	ss := &serverStream{
		ctx:                   ctx,
		t:                     t,
		s:                     stream,
		p:                     &parser{r: stream, recvBufferPool: s.opts.recvBufferPool},
		codec:                 s.getCodec(stream.ContentSubtype()),
		maxReceiveMessageSize: s.opts.maxReceiveMessageSize,
		maxSendMessageSize:    s.opts.maxSendMessageSize,
		trInfo:                trInfo,
		statsHandler:          shs,
	}

	if len(shs) != 0 || trInfo != nil || channelz.IsOn() {
		// See comment in processUnaryRPC on defers.
		defer func() {
			if trInfo != nil {
				ss.mu.Lock()
				if err != nil && err != io.EOF {
					ss.trInfo.tr.LazyLog(&fmtStringer{"%v", []any{err}}, true)
					ss.trInfo.tr.SetError()
				}
				ss.trInfo.tr.Finish()
				ss.trInfo.tr = nil
				ss.mu.Unlock()
			}

			if len(shs) != 0 {
				end := &stats.End{
					BeginTime: statsBegin.BeginTime,
					EndTime:   time.Now(),
				}
				if err != nil && err != io.EOF {
					end.Error = toRPCErr(err)
				}
				for _, sh := range shs {
					sh.HandleRPC(stream.Context(), end)
				}
			}

			if channelz.IsOn() {
				if err != nil && err != io.EOF {
					s.incrCallsFailed()
				} else {
					s.incrCallsSucceeded()
				}
			}
		}()
	}

	if ml := binarylog.GetMethodLogger(stream.Method()); ml != nil {
		ss.binlogs = append(ss.binlogs, ml)
	}
	if s.opts.binaryLogger != nil {
		if ml := s.opts.binaryLogger.GetMethodLogger(stream.Method()); ml != nil {
			ss.binlogs = append(ss.binlogs, ml)
		}
	}
	if len(ss.binlogs) != 0 {
		md, _ := metadata.FromIncomingContext(ctx)
		logEntry := &binarylog.ClientHeader{
			Header:     md,
			MethodName: stream.Method(),
			PeerAddr:   nil,
		}
		if deadline, ok := ctx.Deadline(); ok {
			logEntry.Timeout = time.Until(deadline)
			if logEntry.Timeout < 0 {
				logEntry.Timeout = 0
			}
		}
		if a := md[":authority"]; len(a) > 0 {
			logEntry.Authority = a[0]
		}
		if peer, ok := peer.FromContext(ss.Context()); ok {
			logEntry.PeerAddr = peer.Addr
		}
		for _, binlog := range ss.binlogs {
			binlog.Log(stream.Context(), logEntry)
		}
	}

	// If dc is set and matches the stream's compression, use it.  Otherwise, try
	// to find a matching registered compressor for decomp.
	if rc := stream.RecvCompress(); s.opts.dc != nil && s.opts.dc.Type() == rc {
		ss.dc = s.opts.dc
	} else if rc != "" && rc != encoding.Identity {
		ss.decomp = encoding.GetCompressor(rc)
		if ss.decomp == nil {
			st := status.Newf(codes.Unimplemented, "grpc: Decompressor is not installed for grpc-encoding %q", rc)
			t.WriteStatus(ss.s, st)
			return st.Err()
		}
	}

	// If cp is set, use it.  Otherwise, attempt to compress the response using
	// the incoming message compression method.
	//
	// NOTE: this needs to be ahead of all handling, https://github.com/grpc/grpc-go/issues/686.
	if s.opts.cp != nil {
		ss.cp = s.opts.cp
		ss.sendCompressorName = s.opts.cp.Type()
	} else if rc := stream.RecvCompress(); rc != "" && rc != encoding.Identity {
		// Legacy compressor not specified; attempt to respond with same encoding.
		ss.comp = encoding.GetCompressor(rc)
		if ss.comp != nil {
			ss.sendCompressorName = rc
		}
	}

	if ss.sendCompressorName != "" {
		if err := stream.SetSendCompress(ss.sendCompressorName); err != nil {
			return status.Errorf(codes.Internal, "grpc: failed to set send compressor: %v", err)
		}
	}

	ss.ctx = newContextWithRPCInfo(ss.ctx, false, ss.codec, ss.cp, ss.comp)

	if trInfo != nil {
		trInfo.tr.LazyLog(&trInfo.firstLine, false)
	}
	var appErr error
	var server any
	if info != nil {
		server = info.serviceImpl
	}
	if s.opts.streamInt == nil {
		appErr = sd.Handler(server, ss)
	} else {
		info := &StreamServerInfo{
			FullMethod:     stream.Method(),
			IsClientStream: sd.ClientStreams,
			IsServerStream: sd.ServerStreams,
		}
		appErr = s.opts.streamInt(server, ss, info, sd.Handler)
	}
	if appErr != nil {
		appStatus, ok := status.FromError(appErr)
		if !ok {
			// Convert non-status application error to a status error with code
			// Unknown, but handle context errors specifically.
			appStatus = status.FromContextError(appErr)
			appErr = appStatus.Err()
		}
		if trInfo != nil {
			ss.mu.Lock()
			ss.trInfo.tr.LazyLog(stringer(appStatus.Message()), true)
			ss.trInfo.tr.SetError()
			ss.mu.Unlock()
		}
		if len(ss.binlogs) != 0 {
			st := &binarylog.ServerTrailer{
				Trailer: ss.s.Trailer(),
				Err:     appErr,
			}
			for _, binlog := range ss.binlogs {
				binlog.Log(stream.Context(), st)
			}
		}
		t.WriteStatus(ss.s, appStatus)
		// TODO: Should we log an error from WriteStatus here and below?
		return appErr
	}
	if trInfo != nil {
		ss.mu.Lock()
		ss.trInfo.tr.LazyLog(stringer("OK"), false)
		ss.mu.Unlock()
	}
	if len(ss.binlogs) != 0 {
		st := &binarylog.ServerTrailer{
			Trailer: ss.s.Trailer(),
			Err:     appErr,
		}
		for _, binlog := range ss.binlogs {
			binlog.Log(stream.Context(), st)
		}
	}
	return t.WriteStatus(ss.s, statusOK)
}

func (s *Server) handleStream(t transport.ServerTransport, stream *transport.Stream, trInfo *traceInfo) {
	sm := stream.Method()
	if sm != "" && sm[0] == '/' {
		sm = sm[1:]
	}
	pos := strings.LastIndex(sm, "/")
	if pos == -1 {
		if trInfo != nil {
			trInfo.tr.LazyLog(&fmtStringer{"Malformed method name %q", []any{sm}}, true)
			trInfo.tr.SetError()
		}
		errDesc := fmt.Sprintf("malformed method name: %q", stream.Method())
		if err := t.WriteStatus(stream, status.New(codes.Unimplemented, errDesc)); err != nil {
			if trInfo != nil {
				trInfo.tr.LazyLog(&fmtStringer{"%v", []any{err}}, true)
				trInfo.tr.SetError()
			}
			channelz.Warningf(logger, s.channelzID, "grpc: Server.handleStream failed to write status: %v", err)
		}
		if trInfo != nil {
			trInfo.tr.Finish()
		}
		return
	}
	service := sm[:pos]
	method := sm[pos+1:]

	srv, knownService := s.services[service]
	if knownService {
		if md, ok := srv.methods[method]; ok {
			s.processUnaryRPC(t, stream, srv, md, trInfo)
			return
		}
		if sd, ok := srv.streams[method]; ok {
			s.processStreamingRPC(t, stream, srv, sd, trInfo)
			return
		}
	}
	// Unknown service, or known server unknown method.
	if unknownDesc := s.opts.unknownStreamDesc; unknownDesc != nil {
		s.processStreamingRPC(t, stream, nil, unknownDesc, trInfo)
		return
	}
	var errDesc string
	if !knownService {
		errDesc = fmt.Sprintf("unknown service %v", service)
	} else {
		errDesc = fmt.Sprintf("unknown method %v for service %v", method, service)
	}
	if trInfo != nil {
		trInfo.tr.LazyPrintf("%s", errDesc)
		trInfo.tr.SetError()
	}
	if err := t.WriteStatus(stream, status.New(codes.Unimplemented, errDesc)); err != nil {
		if trInfo != nil {
			trInfo.tr.LazyLog(&fmtStringer{"%v", []any{err}}, true)
			trInfo.tr.SetError()
		}
		channelz.Warningf(logger, s.channelzID, "grpc: Server.handleStream failed to write status: %v", err)
	}
	if trInfo != nil {
		trInfo.tr.Finish()
	}
}

// The key to save ServerTransportStream in the context.
type streamKey struct{}

// NewContextWithServerTransportStream creates a new context from ctx and
// attaches stream to it.
//
// # Experimental
//
// Notice: This API is EXPERIMENTAL and may be changed or removed in a
// later release.
func NewContextWithServerTransportStream(ctx context.Context, stream ServerTransportStream) context.Context {
	return context.WithValue(ctx, streamKey{}, stream)
}

// ServerTransportStream is a minimal interface that a transport stream must
// implement. This can be used to mock an actual transport stream for tests of
// handler code that use, for example, grpc.SetHeader (which requires some
// stream to be in context).
//
// See also NewContextWithServerTransportStream.
//
// # Experimental
//
// Notice: This type is EXPERIMENTAL and may be changed or removed in a
// later release.
type ServerTransportStream interface {
	Method() string
	SetHeader(md metadata.MD) error
	SendHeader(md metadata.MD) error
	SetTrailer(md metadata.MD) error
}

// ServerTransportStreamFromContext returns the ServerTransportStream saved in
// ctx. Returns nil if the given context has no stream associated with it
// (which implies it is not an RPC invocation context).
//
// # Experimental
//
// Notice: This API is EXPERIMENTAL and may be changed or removed in a
// later release.
func ServerTransportStreamFromContext(ctx context.Context) ServerTransportStream {
	s, _ := ctx.Value(streamKey{}).(ServerTransportStream)
	return s
}

// Stop stops the gRPC server. It immediately closes all open
// connections and listeners.
// It cancels all active RPCs on the server side and the corresponding
// pending RPCs on the client side will get notified by connection
// errors.
func (s *Server) Stop() {
	s.quit.Fire()

	defer func() {
		s.serveWG.Wait()
		s.done.Fire()
	}()

	s.channelzRemoveOnce.Do(func() { channelz.RemoveEntry(s.channelzID) })

	s.mu.Lock()
	listeners := s.lis
	s.lis = nil
	conns := s.conns
	s.conns = nil
	// interrupt GracefulStop if Stop and GracefulStop are called concurrently.
	s.cv.Broadcast()
	s.mu.Unlock()

	for lis := range listeners {
		lis.Close()
	}
	for _, cs := range conns {
		for st := range cs {
			st.Close(errors.New("Server.Stop called"))
		}
	}
	if s.opts.numServerWorkers > 0 {
		s.stopServerWorkers()
	}

	s.mu.Lock()
	if s.events != nil {
		s.events.Finish()
		s.events = nil
	}
	s.mu.Unlock()
}

// GracefulStop stops the gRPC server gracefully. It stops the server from
// accepting new connections and RPCs and blocks until all the pending RPCs are
// finished.
func (s *Server) GracefulStop() {
	s.quit.Fire()
	defer s.done.Fire()

	s.channelzRemoveOnce.Do(func() { channelz.RemoveEntry(s.channelzID) })
	s.mu.Lock()
	if s.conns == nil {
		s.mu.Unlock()
		return
	}

	for lis := range s.lis {
		lis.Close()
	}
	s.lis = nil
	if !s.drain {
		for _, conns := range s.conns {
			for st := range conns {
				st.Drain("graceful_stop")
			}
		}
		s.drain = true
	}

	// Wait for serving threads to be ready to exit.  Only then can we be sure no
	// new conns will be created.
	s.mu.Unlock()
	s.serveWG.Wait()
	s.mu.Lock()

	for len(s.conns) != 0 {
		s.cv.Wait()
	}
	s.conns = nil
	if s.events != nil {
		s.events.Finish()
		s.events = nil
	}
	s.mu.Unlock()
}

// contentSubtype must be lowercase
// cannot return nil
func (s *Server) getCodec(contentSubtype string) baseCodec {
	if s.opts.codec != nil {
		return s.opts.codec
	}
	if contentSubtype == "" {
		return encoding.GetCodec(proto.Name)
	}
	codec := encoding.GetCodec(contentSubtype)
	if codec == nil {
		return encoding.GetCodec(proto.Name)
	}
	return codec
}

// SetHeader sets the header metadata to be sent from the server to the client.
// The context provided must be the context passed to the server's handler.
//
// Streaming RPCs should prefer the SetHeader method of the ServerStream.
//
// When called multiple times, all the provided metadata will be merged.  All
// the metadata will be sent out when one of the following happens:
//
//   - grpc.SendHeader is called, or for streaming handlers, stream.SendHeader.
//   - The first response message is sent.  For unary handlers, this occurs when
//     the handler returns; for streaming handlers, this can happen when stream's
//     SendMsg method is called.
//   - An RPC status is sent out (error or success).  This occurs when the handler
//     returns.
//
// SetHeader will fail if called after any of the events above.
//
// The error returned is compatible with the status package.  However, the
// status code will often not match the RPC status as seen by the client
// application, and therefore, should not be relied upon for this purpose.
func SetHeader(ctx context.Context, md metadata.MD) error {
	if md.Len() == 0 {
		return nil
	}
	stream := ServerTransportStreamFromContext(ctx)
	if stream == nil {
		return status.Errorf(codes.Internal, "grpc: failed to fetch the stream from the context %v", ctx)
	}
	return stream.SetHeader(md)
}

// SendHeader sends header metadata. It may be called at most once, and may not
// be called after any event that causes headers to be sent (see SetHeader for
// a complete list).  The provided md and headers set by SetHeader() will be
// sent.
//
// The error returned is compatible with the status package.  However, the
// status code will often not match the RPC status as seen by the client
// application, and therefore, should not be relied upon for this purpose.
func SendHeader(ctx context.Context, md metadata.MD) error {
	stream := ServerTransportStreamFromContext(ctx)
	if stream == nil {
		return status.Errorf(codes.Internal, "grpc: failed to fetch the stream from the context %v", ctx)
	}
	if err := stream.SendHeader(md); err != nil {
		return toRPCErr(err)
	}
	return nil
}

// SetSendCompressor sets a compressor for outbound messages from the server.
// It must not be called after any event that causes headers to be sent
// (see ServerStream.SetHeader for the complete list). Provided compressor is
// used when below conditions are met:
//
//   - compressor is registered via encoding.RegisterCompressor
//   - compressor name must exist in the client advertised compressor names
//     sent in grpc-accept-encoding header. Use ClientSupportedCompressors to
//     get client supported compressor names.
//
// The context provided must be the context passed to the server's handler.
// It must be noted that compressor name encoding.Identity disables the
// outbound compression.
// By default, server messages will be sent using the same compressor with
// which request messages were sent.
//
// It is not safe to call SetSendCompressor concurrently with SendHeader and
// SendMsg.
//
// # Experimental
//
// Notice: This function is EXPERIMENTAL and may be changed or removed in a
// later release.
func SetSendCompressor(ctx context.Context, name string) error {
	stream, ok := ServerTransportStreamFromContext(ctx).(*transport.Stream)
	if !ok || stream == nil {
		return fmt.Errorf("failed to fetch the stream from the given context")
	}

	if err := validateSendCompressor(name, stream.ClientAdvertisedCompressors()); err != nil {
		return fmt.Errorf("unable to set send compressor: %w", err)
	}

	return stream.SetSendCompress(name)
}

// ClientSupportedCompressors returns compressor names advertised by the client
// via grpc-accept-encoding header.
//
// The context provided must be the context passed to the server's handler.
//
// # Experimental
//
// Notice: This function is EXPERIMENTAL and may be changed or removed in a
// later release.
func ClientSupportedCompressors(ctx context.Context) ([]string, error) {
	stream, ok := ServerTransportStreamFromContext(ctx).(*transport.Stream)
	if !ok || stream == nil {
		return nil, fmt.Errorf("failed to fetch the stream from the given context %v", ctx)
	}

	return strings.Split(stream.ClientAdvertisedCompressors(), ","), nil
}

// SetTrailer sets the trailer metadata that will be sent when an RPC returns.
// When called more than once, all the provided metadata will be merged.
//
// The error returned is compatible with the status package.  However, the
// status code will often not match the RPC status as seen by the client
// application, and therefore, should not be relied upon for this purpose.
func SetTrailer(ctx context.Context, md metadata.MD) error {
	if md.Len() == 0 {
		return nil
	}
	stream := ServerTransportStreamFromContext(ctx)
	if stream == nil {
		return status.Errorf(codes.Internal, "grpc: failed to fetch the stream from the context %v", ctx)
	}
	return stream.SetTrailer(md)
}

// Method returns the method string for the server context.  The returned
// string is in the format of "/service/method".
func Method(ctx context.Context) (string, bool) {
	s := ServerTransportStreamFromContext(ctx)
	if s == nil {
		return "", false
	}
	return s.Method(), true
}

type channelzServer struct {
	s *Server
}

func (c *channelzServer) ChannelzMetric() *channelz.ServerInternalMetric {
	return c.s.channelzMetric()
}

// validateSendCompressor returns an error when given compressor name cannot be
// handled by the server or the client based on the advertised compressors.
func validateSendCompressor(name, clientCompressors string) error {
	if name == encoding.Identity {
		return nil
	}

	if !grpcutil.IsCompressorNameRegistered(name) {
		return fmt.Errorf("compressor not registered %q", name)
	}

	for _, c := range strings.Split(clientCompressors, ",") {
		if c == name {
			return nil // found match
		}
	}
	return fmt.Errorf("client does not support compressor %q", name)
<<<<<<< HEAD
=======
}

// atomicSemaphore implements a blocking, counting semaphore. acquire should be
// called synchronously; release may be called asynchronously.
type atomicSemaphore struct {
	n    atomic.Int64
	wait chan struct{}
}

func (q *atomicSemaphore) acquire() {
	if q.n.Add(-1) < 0 {
		// We ran out of quota.  Block until a release happens.
		<-q.wait
	}
}

func (q *atomicSemaphore) release() {
	// N.B. the "<= 0" check below should allow for this to work with multiple
	// concurrent calls to acquire, but also note that with synchronous calls to
	// acquire, as our system does, n will never be less than -1.  There are
	// fairness issues (queuing) to consider if this was to be generalized.
	if q.n.Add(1) <= 0 {
		// An acquire was waiting on us.  Unblock it.
		q.wait <- struct{}{}
	}
}

func newHandlerQuota(n uint32) *atomicSemaphore {
	a := &atomicSemaphore{wait: make(chan struct{}, 1)}
	a.n.Store(int64(n))
	return a
>>>>>>> 5568e949
}<|MERGE_RESOLUTION|>--- conflicted
+++ resolved
@@ -113,15 +113,6 @@
 	methods     map[string]*MethodDesc
 	streams     map[string]*StreamDesc
 	mdata       any
-<<<<<<< HEAD
-}
-
-type serverWorkerData struct {
-	st     transport.ServerTransport
-	wg     *sync.WaitGroup
-	stream *transport.Stream
-=======
->>>>>>> 5568e949
 }
 
 // Server is a gRPC server to serve RPC requests.
@@ -148,11 +139,7 @@
 	channelzID *channelz.Identifier
 	czData     *channelzData
 
-<<<<<<< HEAD
-	serverWorkerChannel chan *serverWorkerData
-=======
 	serverWorkerChannel chan func()
->>>>>>> 5568e949
 }
 
 type serverOptions struct {
@@ -616,20 +603,6 @@
 // [1] https://github.com/golang/go/issues/18138
 func (s *Server) serverWorker() {
 	for completed := 0; completed < serverWorkerResetThreshold; completed++ {
-<<<<<<< HEAD
-		data, ok := <-s.serverWorkerChannel
-		if !ok {
-			return
-		}
-		s.handleSingleStream(data)
-	}
-	go s.serverWorker()
-}
-
-func (s *Server) handleSingleStream(data *serverWorkerData) {
-	defer data.wg.Done()
-	s.handleStream(data.st, data.stream, s.traceInfo(data.st, data.stream))
-=======
 		f, ok := <-s.serverWorkerChannel
 		if !ok {
 			return
@@ -637,17 +610,12 @@
 		f()
 	}
 	go s.serverWorker()
->>>>>>> 5568e949
 }
 
 // initServerWorkers creates worker goroutines and a channel to process incoming
 // connections to reduce the time spent overall on runtime.morestack.
 func (s *Server) initServerWorkers() {
-<<<<<<< HEAD
-	s.serverWorkerChannel = make(chan *serverWorkerData)
-=======
 	s.serverWorkerChannel = make(chan func())
->>>>>>> 5568e949
 	for i := uint32(0); i < s.opts.numServerWorkers; i++ {
 		go s.serverWorker()
 	}
@@ -1007,10 +975,7 @@
 	defer st.Close(errors.New("finished serving streams for the server transport"))
 	var wg sync.WaitGroup
 
-<<<<<<< HEAD
-=======
 	streamQuota := newHandlerQuota(s.opts.maxConcurrentStreams)
->>>>>>> 5568e949
 	st.HandleStreams(func(stream *transport.Stream) {
 		wg.Add(1)
 
@@ -1023,24 +988,13 @@
 
 		if s.opts.numServerWorkers > 0 {
 			select {
-<<<<<<< HEAD
-			case s.serverWorkerChannel <- data:
-=======
 			case s.serverWorkerChannel <- f:
->>>>>>> 5568e949
 				return
 			default:
 				// If all stream workers are busy, fallback to the default code path.
 			}
 		}
-<<<<<<< HEAD
-		go func() {
-			defer wg.Done()
-			s.handleStream(st, stream, s.traceInfo(st, stream))
-		}()
-=======
 		go f()
->>>>>>> 5568e949
 	}, func(ctx context.Context, method string) context.Context {
 		if !EnableTracing {
 			return ctx
@@ -2134,8 +2088,6 @@
 		}
 	}
 	return fmt.Errorf("client does not support compressor %q", name)
-<<<<<<< HEAD
-=======
 }
 
 // atomicSemaphore implements a blocking, counting semaphore. acquire should be
@@ -2167,5 +2119,4 @@
 	a := &atomicSemaphore{wait: make(chan struct{}, 1)}
 	a.n.Store(int64(n))
 	return a
->>>>>>> 5568e949
 }