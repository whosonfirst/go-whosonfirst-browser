package http

import (
	"errors"
	"github.com/whosonfirst/go-reader"
	"github.com/whosonfirst/go-whosonfirst-geojson-v2"
	"github.com/whosonfirst/go-whosonfirst-spr"
	"github.com/whosonfirst/go-whosonfirst-uri"
	"html/template"
	_ "log"
	gohttp "net/http"
	_ "net/url"
	"path/filepath"
	"time"
)

type IDHandlerOptions struct {
	Templates     *template.Template
	Endpoints     *Endpoints
	EnableUpdates bool
	EnableCreate  bool
}

type IDVars struct {
	SPR           spr.StandardPlacesResult
	URI           string
	URIArgs       *uri.URIArgs
	IsAlternate   bool
	LastModified  string
	Endpoints     *Endpoints
	EnableUpdates bool
	EnableCreate  bool
}

func IDHandler(r reader.Reader, opts IDHandlerOptions) (gohttp.Handler, error) {

	id_t := opts.Templates.Lookup("id")

	if id_t == nil {
		return nil, errors.New("Missing id template")
	}

	alt_t := opts.Templates.Lookup("alt")

	if alt_t == nil {
		return nil, errors.New("Missing alt template")
	}

	error_t := opts.Templates.Lookup("error")

	if error_t == nil {
		return nil, errors.New("Missing error template")
	}

	notfound_t := opts.Templates.Lookup("id")

	if notfound_t == nil {
		return nil, errors.New("Missing notfound template")
	}

	handle_other := func(rsp gohttp.ResponseWriter, req *gohttp.Request, f geojson.Feature, endpoint string) {

		if endpoint == "" {

			vars := NotFoundVars{
				Endpoints: opts.Endpoints,
			}

			RenderTemplate(rsp, notfound_t, vars)
			return
		}

		url := filepath.Join(endpoint, f.Id())
		gohttp.Redirect(rsp, req, url, gohttp.StatusMovedPermanently)
		return
	}

	fn := func(rsp gohttp.ResponseWriter, req *gohttp.Request) {

		uri, err, _ := ParseURIFromRequest(req, r)

		if err != nil {

			vars := ErrorVars{
				Error:     err,
				Endpoints: opts.Endpoints,
				// status...
			}

			RenderTemplate(rsp, error_t, vars)
			return
		}

		f := uri.Feature

		path := req.URL.Path
		ext := filepath.Ext(path)

		switch ext {
		case ".geojson":
			handle_other(rsp, req, f, opts.Endpoints.Data)
			return
		case ".png":
			handle_other(rsp, req, f, opts.Endpoints.Png)
			return
		case ".spr":
			handle_other(rsp, req, f, opts.Endpoints.Spr)
			return
		case ".svg":
			handle_other(rsp, req, f, opts.Endpoints.Svg)
			return
		default:
			// pass
		}

		s, err := f.SPR()

		if err != nil {

			vars := ErrorVars{
				Error:     err,
				Endpoints: opts.Endpoints,
			}

			RenderTemplate(rsp, error_t, vars)
			return
		}

		now := time.Now()
		lastmod := now.Format(time.RFC3339)

		/*
			data_url := new(url.URL)
			data_url.Scheme = req.URL.Scheme
			data_url.Host = req.URL.Host
			data_url.Path = opts.Endpoints.Data

			data_endpoint := data_url.String()

			png_url := new(url.URL)
			png_url.Scheme = req.URL.Scheme
			png_url.Host = req.URL.Host
			png_url.Path = opts.Endpoints.Data

			png_endpoint := png_url.String()
		*/

		vars := IDVars{
<<<<<<< HEAD
			SPR:           s,
			URI:           foo.URI,
			URIArgs:       foo.URIArgs,
			IsAlternate:   foo.IsAlternate,
			LastModified:  lastmod,
			Endpoints:     opts.Endpoints,
			EnableUpdates: opts.EnableUpdates,
			EnableCreate:  opts.EnableCreate,
=======
			SPR:          s,
			URI:          uri.URI,
			URIArgs:      uri.URIArgs,
			IsAlternate:  uri.IsAlternate,
			LastModified: lastmod,
			Endpoints:    opts.Endpoints,
>>>>>>> 889db6e6
		}

		t := id_t

		if uri.IsAlternate {
			t = alt_t
		}

		RenderTemplate(rsp, t, vars)
		return
	}

	h := gohttp.HandlerFunc(fn)
	return h, nil
}<|MERGE_RESOLUTION|>--- conflicted
+++ resolved
@@ -146,23 +146,14 @@
 		*/
 
 		vars := IDVars{
-<<<<<<< HEAD
 			SPR:           s,
-			URI:           foo.URI,
-			URIArgs:       foo.URIArgs,
-			IsAlternate:   foo.IsAlternate,
+			URI:           uri.URI,
+			URIArgs:       uri.URIArgs,
+			IsAlternate:   uri.IsAlternate,
 			LastModified:  lastmod,
 			Endpoints:     opts.Endpoints,
 			EnableUpdates: opts.EnableUpdates,
 			EnableCreate:  opts.EnableCreate,
-=======
-			SPR:          s,
-			URI:          uri.URI,
-			URIArgs:      uri.URIArgs,
-			IsAlternate:  uri.IsAlternate,
-			LastModified: lastmod,
-			Endpoints:    opts.Endpoints,
->>>>>>> 889db6e6
 		}
 
 		t := id_t
